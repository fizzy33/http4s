/*
 * Copyright 2014 http4s.org
 *
 * Licensed under the Apache License, Version 2.0 (the "License");
 * you may not use this file except in compliance with the License.
 * You may obtain a copy of the License at
 *
 *     http://www.apache.org/licenses/LICENSE-2.0
 *
 * Unless required by applicable law or agreed to in writing, software
 * distributed under the License is distributed on an "AS IS" BASIS,
 * WITHOUT WARRANTIES OR CONDITIONS OF ANY KIND, either express or implied.
 * See the License for the specific language governing permissions and
 * limitations under the License.
 */

package org.http4s
package server
package tomcat

import cats.effect.{ContextShift, IO, Timer}
import cats.syntax.all._
import java.io.IOException
import java.net.{HttpURLConnection, URL}
import java.nio.charset.StandardCharsets
import org.apache.catalina.webresources.TomcatURLStreamHandlerFactory
import org.http4s.dsl.io._
import scala.concurrent.duration._
import scala.io.Source
import java.util.logging.LogManager

class TomcatServerSuite extends Http4sSuite {
  implicit val contextShift: ContextShift[IO] = Http4sSpec.TestContextShift

  override def beforeEach(context: BeforeEach): Unit = {
    // Prevents us from loading jar and war URLs, but lets us
    // run Tomcat twice in the same JVM.  This makes me grumpy.
    //
    TomcatURLStreamHandlerFactory.disable()
    LogManager.getLogManager().reset()
  }

  val builder = TomcatBuilder[IO]

  val serverR: cats.effect.Resource[IO, Server] =
    builder
      .bindAny()
      .withAsyncTimeout(3.seconds)
      .mountService(
        HttpRoutes.of {
          case GET -> Root / "thread" / "routing" =>
            val thread = Thread.currentThread.getName
            Ok(thread)

          case GET -> Root / "thread" / "effect" =>
            IO(Thread.currentThread.getName).flatMap(Ok(_))

          case req @ POST -> Root / "echo" =>
            Ok(req.body)

          case GET -> Root / "never" =>
            IO.never

          case GET -> Root / "slow" =>
            implicitly[Timer[IO]].sleep(50.millis) *> Ok("slow")
        },
        "/"
      )
      .resource

<<<<<<< HEAD
  def tomcatServer: FunFixture[Server] =
    ResourceFixture[Server](serverR)
=======
  val tomcatServer = ResourceFixture[Server[IO]](serverR)
>>>>>>> 91bfd16e

  def get(server: Server, path: String): IO[String] =
    testBlocker.blockOn(
      IO(
        Source
          .fromURL(new URL(s"http://127.0.0.1:${server.address.getPort}$path"))
          .getLines()
          .mkString))

  def post(server: Server, path: String, body: String): IO[String] =
    testBlocker.blockOn(IO {
      val url = new URL(s"http://127.0.0.1:${server.address.getPort}$path")
      val conn = url.openConnection().asInstanceOf[HttpURLConnection]
      val bytes = body.getBytes(StandardCharsets.UTF_8)
      conn.setRequestMethod("POST")
      conn.setRequestProperty("Content-Length", bytes.size.toString)
      conn.setDoOutput(true)
      conn.getOutputStream.write(bytes)
      Source
        .fromInputStream(conn.getInputStream, StandardCharsets.UTF_8.name)
        .getLines()
        .mkString
    })

  tomcatServer.test("server should route requests on the service executor") { server =>
    get(server, "/thread/routing")
      .map(_.startsWith("http4s-spec-"))
      .assertEquals(true)
  }

  tomcatServer.test("server should execute the service task on the service executor") { server =>
    get(server, "/thread/effect").map(_.startsWith("http4s-spec-")).assertEquals(true)
  }

  tomcatServer.test("server should be able to echo its input") { server =>
    val input = """{ "Hello": "world" }"""
    post(server, "/echo", input).map(_.startsWith(input)).assertEquals(true)
  }

  tomcatServer.test("Timeout should not fire prematurely") { server =>
    get(server, "/slow").assertEquals("slow")
  }

  tomcatServer.test("Timeout should fire on timeout") { server =>
    get(server, "/never").intercept[IOException]
  }
}<|MERGE_RESOLUTION|>--- conflicted
+++ resolved
@@ -68,12 +68,7 @@
       )
       .resource
 
-<<<<<<< HEAD
-  def tomcatServer: FunFixture[Server] =
-    ResourceFixture[Server](serverR)
-=======
-  val tomcatServer = ResourceFixture[Server[IO]](serverR)
->>>>>>> 91bfd16e
+  val tomcatServer = ResourceFixture[Server](serverR)
 
   def get(server: Server, path: String): IO[String] =
     testBlocker.blockOn(
