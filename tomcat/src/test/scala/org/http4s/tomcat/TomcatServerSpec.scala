package org.http4s
package server
package tomcat

import cats.effect.{IO, Timer}
import cats.implicits._
import java.io.IOException
import java.net.{HttpURLConnection, URL}
import java.nio.charset.StandardCharsets
import org.http4s.dsl.io._
<<<<<<< HEAD
=======
import org.specs2.concurrent.ExecutionEnv
import org.specs2.specification.AfterAll
import scala.concurrent.duration._
>>>>>>> e008e45b
import scala.io.Source
import org.apache.catalina.webresources.TomcatURLStreamHandlerFactory

class TomcatServerSpec(implicit ee: ExecutionEnv) extends {
  // Prevents us from loading jar and war URLs, but lets us
  // run Tomcat twice in the same JVM.  This makes me grumpy.
  //
  // Needs to run before the server is initialized in the superclass.
  // This also makes me grumpy.
  val _ = TomcatURLStreamHandlerFactory.disable()
} with Http4sSpec {
  def builder = TomcatBuilder[IO]

  val serverR =
    builder
      .bindAny()
      .withAsyncTimeout(3.seconds)
      .mountService(
        HttpRoutes.of {
          case GET -> Root / "thread" / "routing" =>
            val thread = Thread.currentThread.getName
            Ok(thread)

          case GET -> Root / "thread" / "effect" =>
            IO(Thread.currentThread.getName).flatMap(Ok(_))

          case req @ POST -> Root / "echo" =>
            Ok(req.body)

          case GET -> Root / "never" =>
            IO.never

          case GET -> Root / "slow" =>
            implicitly[Timer[IO]].sleep(50.millis) *> Ok("slow")
        },
        "/"
      )
      .resource

  withResource(serverR) { server =>
    // This should be in IO and shifted but I'm tired of fighting this.
    def get(path: String): String =
      Source
        .fromURL(new URL(s"http://127.0.0.1:${server.address.getPort}$path"))
        .getLines
        .mkString

<<<<<<< HEAD
    // This too
    def post(path: String, body: String): String = {
=======
  private def get(path: String): IO[String] =
    contextShift.evalOn(testBlockingExecutionContext)(
      IO(
        Source
          .fromURL(new URL(s"http://127.0.0.1:${server.address.getPort}$path"))
          .getLines
          .mkString))

  private def post(path: String, body: String): IO[String] =
    contextShift.evalOn(testBlockingExecutionContext)(IO {
>>>>>>> e008e45b
      val url = new URL(s"http://127.0.0.1:${server.address.getPort}$path")
      val conn = url.openConnection().asInstanceOf[HttpURLConnection]
      val bytes = body.getBytes(StandardCharsets.UTF_8)
      conn.setRequestMethod("POST")
      conn.setRequestProperty("Content-Length", bytes.size.toString)
      conn.setDoOutput(true)
      conn.getOutputStream.write(bytes)
      Source.fromInputStream(conn.getInputStream, StandardCharsets.UTF_8.name).getLines.mkString
<<<<<<< HEAD
    }

    "A server" should {
      "route requests on the service executor" in {
        get("/thread/routing") must startWith("http4s-spec-")
      }

      "execute the service task on the service executor" in {
        get("/thread/effect") must startWith("http4s-spec-")
      }

      "be able to echo its input" in {
        val input = """{ "Hello": "world" }"""
        post("/echo", input) must startWith(input)
      }
=======
    })

  "A server" should {
    "route requests on the service executor" in {
      get("/thread/routing") must returnValue(startWith("http4s-spec-"))
    }

    "execute the service task on the service executor" in {
      get("/thread/effect") must returnValue(startWith("http4s-spec-"))
    }

    "be able to echo its input" in {
      val input = """{ "Hello": "world" }"""
      post("/echo", input) must returnValue(startWith(input))
    }
  }

  "Timeout" should {
    "not fire prematurely" in {
      get("/slow") must returnValue("slow")
    }

    "fire on timeout" in {
      get("/never").unsafeToFuture() must throwAn[IOException].awaitFor(5.seconds)
>>>>>>> e008e45b
    }
  }
}<|MERGE_RESOLUTION|>--- conflicted
+++ resolved
@@ -7,15 +7,11 @@
 import java.io.IOException
 import java.net.{HttpURLConnection, URL}
 import java.nio.charset.StandardCharsets
+import org.apache.catalina.webresources.TomcatURLStreamHandlerFactory
 import org.http4s.dsl.io._
-<<<<<<< HEAD
-=======
 import org.specs2.concurrent.ExecutionEnv
-import org.specs2.specification.AfterAll
 import scala.concurrent.duration._
->>>>>>> e008e45b
 import scala.io.Source
-import org.apache.catalina.webresources.TomcatURLStreamHandlerFactory
 
 class TomcatServerSpec(implicit ee: ExecutionEnv) extends {
   // Prevents us from loading jar and war URLs, but lets us
@@ -54,78 +50,49 @@
       .resource
 
   withResource(serverR) { server =>
-    // This should be in IO and shifted but I'm tired of fighting this.
-    def get(path: String): String =
-      Source
-        .fromURL(new URL(s"http://127.0.0.1:${server.address.getPort}$path"))
-        .getLines
-        .mkString
+    def get(path: String): IO[String] =
+      contextShift.evalOn(testBlockingExecutionContext)(
+        IO(
+          Source
+            .fromURL(new URL(s"http://127.0.0.1:${server.address.getPort}$path"))
+            .getLines
+            .mkString))
 
-<<<<<<< HEAD
-    // This too
-    def post(path: String, body: String): String = {
-=======
-  private def get(path: String): IO[String] =
-    contextShift.evalOn(testBlockingExecutionContext)(
-      IO(
-        Source
-          .fromURL(new URL(s"http://127.0.0.1:${server.address.getPort}$path"))
-          .getLines
-          .mkString))
-
-  private def post(path: String, body: String): IO[String] =
-    contextShift.evalOn(testBlockingExecutionContext)(IO {
->>>>>>> e008e45b
-      val url = new URL(s"http://127.0.0.1:${server.address.getPort}$path")
-      val conn = url.openConnection().asInstanceOf[HttpURLConnection]
-      val bytes = body.getBytes(StandardCharsets.UTF_8)
-      conn.setRequestMethod("POST")
-      conn.setRequestProperty("Content-Length", bytes.size.toString)
-      conn.setDoOutput(true)
-      conn.getOutputStream.write(bytes)
-      Source.fromInputStream(conn.getInputStream, StandardCharsets.UTF_8.name).getLines.mkString
-<<<<<<< HEAD
-    }
+    def post(path: String, body: String): IO[String] =
+      contextShift.evalOn(testBlockingExecutionContext)(IO {
+        val url = new URL(s"http://127.0.0.1:${server.address.getPort}$path")
+        val conn = url.openConnection().asInstanceOf[HttpURLConnection]
+        val bytes = body.getBytes(StandardCharsets.UTF_8)
+        conn.setRequestMethod("POST")
+        conn.setRequestProperty("Content-Length", bytes.size.toString)
+        conn.setDoOutput(true)
+        conn.getOutputStream.write(bytes)
+        Source.fromInputStream(conn.getInputStream, StandardCharsets.UTF_8.name).getLines.mkString
+      })
 
     "A server" should {
       "route requests on the service executor" in {
-        get("/thread/routing") must startWith("http4s-spec-")
+        get("/thread/routing") must returnValue(startWith("http4s-spec-"))
       }
 
       "execute the service task on the service executor" in {
-        get("/thread/effect") must startWith("http4s-spec-")
+        get("/thread/effect") must returnValue(startWith("http4s-spec-"))
       }
 
       "be able to echo its input" in {
         val input = """{ "Hello": "world" }"""
-        post("/echo", input) must startWith(input)
+        post("/echo", input) must returnValue(startWith(input))
       }
-=======
-    })
 
-  "A server" should {
-    "route requests on the service executor" in {
-      get("/thread/routing") must returnValue(startWith("http4s-spec-"))
-    }
+      "Timeout" should {
+        "not fire prematurely" in {
+          get("/slow") must returnValue("slow")
+        }
 
-    "execute the service task on the service executor" in {
-      get("/thread/effect") must returnValue(startWith("http4s-spec-"))
-    }
-
-    "be able to echo its input" in {
-      val input = """{ "Hello": "world" }"""
-      post("/echo", input) must returnValue(startWith(input))
-    }
-  }
-
-  "Timeout" should {
-    "not fire prematurely" in {
-      get("/slow") must returnValue("slow")
-    }
-
-    "fire on timeout" in {
-      get("/never").unsafeToFuture() must throwAn[IOException].awaitFor(5.seconds)
->>>>>>> e008e45b
+        "fire on timeout" in {
+          get("/never").unsafeToFuture() must throwAn[IOException].awaitFor(5.seconds)
+        }
+      }
     }
   }
 }