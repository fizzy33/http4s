package org.http4s
package blaze
package util

import java.nio.ByteBuffer
import java.nio.charset.StandardCharsets.ISO_8859_1

import scala.concurrent._

import fs2._
import org.http4s.batteries._
import org.http4s.blaze.pipeline.TailStage
import org.http4s.util.StringWriter

class ChunkProcessWriter(private var headers: StringWriter,
                         pipe: TailStage[ByteBuffer],
                         trailer: Task[Headers])
                         (implicit val ec: ExecutionContext) extends ProcessWriter {

  import org.http4s.blaze.util.ChunkProcessWriter._

  protected def writeBodyChunk(chunk: Chunk[Byte], flush: Boolean): Future[Unit] = {
    if (chunk.isEmpty) Future.successful(())
    else pipe.channelWrite(encodeChunk(chunk, Nil))
  }

  protected def writeEnd(chunk: Chunk[Byte]): Future[Boolean] = {
    def writeTrailer = {
      val promise = Promise[Boolean]
      trailer.map { trailerHeaders =>
        if (trailerHeaders.nonEmpty) {
          val rr = new StringWriter(256)
          rr << "0\r\n" // Last chunk
          trailerHeaders.foreach( h =>  rr << h.name.toString << ": " << h << "\r\n") // trailers
          rr << "\r\n" // end of chunks
          ByteBuffer.wrap(rr.result.getBytes(ISO_8859_1))
        }
        else ChunkEndBuffer
<<<<<<< HEAD
      }.unsafeRunAsync {
        case Right(buffer) => promise.completeWith(pipe.channelWrite(buffer).map(Function.const(false)))
        case Left(t) => promise.failure(t)
=======
      }.runAsync {
        case \/-(buffer) =>
          promise.completeWith(pipe.channelWrite(buffer).map(Function.const(false)))
          ()
        case -\/(t) =>
          promise.failure(t)
          ()
>>>>>>> dbe426e4
      }
      promise.future
    }

    val f = if (headers != null) {  // This is the first write, so we can add a body length instead of chunking
      val h = headers
      headers = null

      if (!chunk.isEmpty) {
        val body = chunk.toByteBuffer
        h << s"Content-Length: ${body.remaining()}\r\n\r\n"
        
        // Trailers are optional, so dropping because we have no body.
        val hbuff = ByteBuffer.wrap(h.result.getBytes(ISO_8859_1))
        pipe.channelWrite(hbuff::body::Nil)
      }
      else {
        h << s"Content-Length: 0\r\n\r\n"
        val hbuff = ByteBuffer.wrap(h.result.getBytes(ISO_8859_1))
        pipe.channelWrite(hbuff)
      }
    } else {
      if (!chunk.isEmpty) writeBodyChunk(chunk, true).flatMap { _ => writeTrailer }
      else writeTrailer
    }

    f.map(Function.const(false))
  }

  private def writeLength(length: Long): ByteBuffer = {
    val bytes = length.toHexString.getBytes(ISO_8859_1)
    val b = ByteBuffer.allocate(bytes.length + 2)
    b.put(bytes).put(CRLFBytes).flip()
    b
  }

  private def encodeChunk(chunk: Chunk[Byte], last: List[ByteBuffer]): List[ByteBuffer] = {
    val list = writeLength(chunk.size) :: chunk.toByteBuffer :: CRLF :: last
    if (headers != null) {
      headers << "Transfer-Encoding: chunked\r\n\r\n"
      val b = ByteBuffer.wrap(headers.result.getBytes(ISO_8859_1))
      headers = null
      b::list
    } else list
  }
}

object ChunkProcessWriter {
  private val CRLFBytes = "\r\n".getBytes(ISO_8859_1)

  private def CRLF = CRLFBuffer.duplicate()
  private def ChunkEndBuffer = chunkEndBuffer.duplicate()

  private[this] val CRLFBuffer = ByteBuffer.wrap(CRLFBytes).asReadOnlyBuffer()
  private[this] val chunkEndBuffer =
    ByteBuffer.wrap("0\r\n\r\n".getBytes(ISO_8859_1)).asReadOnlyBuffer()
}<|MERGE_RESOLUTION|>--- conflicted
+++ resolved
@@ -36,19 +36,15 @@
           ByteBuffer.wrap(rr.result.getBytes(ISO_8859_1))
         }
         else ChunkEndBuffer
-<<<<<<< HEAD
       }.unsafeRunAsync {
+        case Right(buffer) =>
+          promise.completeWith(pipe.channelWrite(buffer).map(Function.const(false)))
+          ()
+        case Left(t) =>
+          promise.failure(t)
+          ()
         case Right(buffer) => promise.completeWith(pipe.channelWrite(buffer).map(Function.const(false)))
         case Left(t) => promise.failure(t)
-=======
-      }.runAsync {
-        case \/-(buffer) =>
-          promise.completeWith(pipe.channelWrite(buffer).map(Function.const(false)))
-          ()
-        case -\/(t) =>
-          promise.failure(t)
-          ()
->>>>>>> dbe426e4
       }
       promise.future
     }
