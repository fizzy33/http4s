package org.http4s

<<<<<<< HEAD
import scalaz.concurrent.Task

class MockServer(service: HttpService) {
  import MockServer._

  def apply(request: Request): Task[MockResponse] = {
    val task = for {
      response <- service(request)
      body <- response.body.scanSemigroup.toTask
    } yield MockResponse(
      response.prelude.status,
      response.prelude.headers,
      body.toArray
    )
    task.handle {
      case e =>
        e.printStackTrace()
        MockResponse(Status.InternalServerError)
=======
import scala.language.reflectiveCalls

import concurrent.{Await, ExecutionContext, Future}
import concurrent.duration._
import play.api.libs.iteratee.{Enumerator, Iteratee}

class MockServer(route: Route)(implicit executor: ExecutionContext = ExecutionContext.global) {
  import MockServer.Response

  def apply(req: RequestPrelude, enum: Enumerator[Chunk]): Future[Response] = {
    try {
      route.lift(req).fold(Future.successful(onNotFound)) { parser =>
        val it: Iteratee[Chunk, Response] = parser.flatMap { responder =>
          val responseBodyIt: Iteratee[BodyChunk, BodyChunk] = Iteratee.consume()
          responder.body ><> BodyParser.whileBodyChunk &>> responseBodyIt map { bytes: BodyChunk =>
            Response(responder.prelude.status, responder.prelude.headers, body = bytes.toArray, responder.attributes)
          }
        }
        enum.run(it)
      }
    } catch {
      case t: Throwable => Future.successful(onError(t))
>>>>>>> ae7e9f1e
    }
  }
}

object MockServer {
  private[MockServer] val emptyBody = Array.empty[Byte]   // Makes direct Response comparison possible

  case class MockResponse(
    statusLine: Status = Status.Ok,
    headers: HeaderCollection = HeaderCollection.empty,
    body: Array[Byte] = emptyBody,
    attributes: AttributeMap = AttributeMap.empty
  )
}<|MERGE_RESOLUTION|>--- conflicted
+++ resolved
@@ -1,6 +1,5 @@
 package org.http4s
 
-<<<<<<< HEAD
 import scalaz.concurrent.Task
 
 class MockServer(service: HttpService) {
@@ -13,36 +12,13 @@
     } yield MockResponse(
       response.prelude.status,
       response.prelude.headers,
-      body.toArray
+      body.toArray,
+      response.attributes
     )
     task.handle {
       case e =>
         e.printStackTrace()
         MockResponse(Status.InternalServerError)
-=======
-import scala.language.reflectiveCalls
-
-import concurrent.{Await, ExecutionContext, Future}
-import concurrent.duration._
-import play.api.libs.iteratee.{Enumerator, Iteratee}
-
-class MockServer(route: Route)(implicit executor: ExecutionContext = ExecutionContext.global) {
-  import MockServer.Response
-
-  def apply(req: RequestPrelude, enum: Enumerator[Chunk]): Future[Response] = {
-    try {
-      route.lift(req).fold(Future.successful(onNotFound)) { parser =>
-        val it: Iteratee[Chunk, Response] = parser.flatMap { responder =>
-          val responseBodyIt: Iteratee[BodyChunk, BodyChunk] = Iteratee.consume()
-          responder.body ><> BodyParser.whileBodyChunk &>> responseBodyIt map { bytes: BodyChunk =>
-            Response(responder.prelude.status, responder.prelude.headers, body = bytes.toArray, responder.attributes)
-          }
-        }
-        enum.run(it)
-      }
-    } catch {
-      case t: Throwable => Future.successful(onError(t))
->>>>>>> ae7e9f1e
     }
   }
 }
