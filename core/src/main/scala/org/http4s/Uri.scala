--- conflicted
+++ resolved
@@ -134,21 +134,9 @@
       case Uri(_, Some(_), p, _, _) if p.nonEmpty && !p.absolute =>
         writer << "/" << p
       case Uri(None, None, p, _, _) =>
-<<<<<<< HEAD
-        if (p.renderString.contains(":"))
+        if (!p.absolute && p.segments.headOption.fold(false)(_.toString.contains(":"))) {
           writer << "./" << p // https://tools.ietf.org/html/rfc3986#section-4.2 last paragraph
-        else
-=======
-        val indexOfColon = p.indexOf(':')
-        if (indexOfColon >= 0) {
-          val indexOfSlash = p.indexOf('/')
-          if (indexOfColon < indexOfSlash || indexOfSlash == -1) {
-            writer << "./" << p // https://tools.ietf.org/html/rfc3986#section-4.2 last paragraph
-          } else {
-            writer << p
-          }
         } else {
->>>>>>> 1e15d95a
           writer << p
         }
       case Uri(_, _, p, _, _) =>
@@ -413,6 +401,8 @@
     object Segment extends (String => Segment) {
       def apply(value: String): Segment = new Segment(pathEncode(value))
       def encoded(value: String): Segment = new Segment(value)
+
+      val empty: Segment = Segment("")
     }
 
     /** This constructor allows you to construct the path directly.
