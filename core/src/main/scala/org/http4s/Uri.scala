--- conflicted
+++ resolved
@@ -1,19 +1,11 @@
 package org.http4s
 
-<<<<<<< HEAD
 import cats.{Eq, Hash, Order, Show}
 import cats.implicits._
 import java.net.{Inet4Address, Inet6Address, InetAddress}
-import java.nio.ByteBuffer
-import java.nio.charset.{Charset => NioCharset, StandardCharsets}
-=======
-import cats._
-import cats.implicits.{catsSyntaxEither => _, _}
 import java.nio.{ByteBuffer, CharBuffer}
-import java.nio.charset.{Charset => JCharset}
+import java.nio.charset.{Charset => JCharset, StandardCharsets}
 import java.nio.charset.StandardCharsets
-import org.http4s.internal.parboiled2.CharPredicate
->>>>>>> d70cd7e3
 import org.http4s.Uri._
 import org.http4s.internal.parboiled2.{Parser => PbParser, _}
 import org.http4s.internal.parboiled2.CharPredicate.{Alpha, Digit, HexDigit}
@@ -286,7 +278,7 @@
       fromStringWithCharset(s, StandardCharsets.UTF_8)
 
     /** Parses a userInfo from a string percent-encoded in a specific charset. */
-    def fromStringWithCharset(s: String, cs: NioCharset): ParseResult[UserInfo] =
+    def fromStringWithCharset(s: String, cs: JCharset): ParseResult[UserInfo] =
       new Http4sParser[UserInfo](s, "Invalid user info") with Rfc3986Parser {
         def main = userInfo
         def charset = cs
@@ -315,20 +307,16 @@
         }
 
         private val SkipEncodeInUsername =
-          UrlCodingUtils.Unreserved ++ "!$&'()*+,;="
-
-        private def encodeUsername(
-            s: String,
-            charset: NioCharset = StandardCharsets.UTF_8): String =
-          UrlCodingUtils.urlEncode(s, charset, false, SkipEncodeInUsername)
+          Unreserved ++ "!$&'()*+,;="
+
+        private def encodeUsername(s: String, charset: JCharset = StandardCharsets.UTF_8): String =
+          encode(s, charset, false, SkipEncodeInUsername)
 
         private val SkipEncodeInPassword =
           SkipEncodeInUsername ++ ":"
 
-        private def encodePassword(
-            s: String,
-            charset: NioCharset = StandardCharsets.UTF_8): String =
-          UrlCodingUtils.urlEncode(s, charset, false, SkipEncodeInPassword)
+        private def encodePassword(s: String, charset: JCharset = StandardCharsets.UTF_8): String =
+          encode(s, charset, false, SkipEncodeInPassword)
 
         def compare(x: UserInfo, y: UserInfo): Int = x.compareTo(y)
 
