/*
 * Copyright 2013 http4s.org
 *
 * Licensed under the Apache License, Version 2.0 (the "License");
 * you may not use this file except in compliance with the License.
 * You may obtain a copy of the License at
 *
 *     http://www.apache.org/licenses/LICENSE-2.0
 *
 * Unless required by applicable law or agreed to in writing, software
 * distributed under the License is distributed on an "AS IS" BASIS,
 * WITHOUT WARRANTIES OR CONDITIONS OF ANY KIND, either express or implied.
 * See the License for the specific language governing permissions and
 * limitations under the License.
 */

package org.http4s

import cats.parse.Parser0
import cats.{Order, Show}
import org.http4s.util.Writer

/** A Quality Value.  Represented as thousandths for an exact representation rounded to three
  * decimal places.
  *
  * @param thousandths between 0 (for q=0) and 1000 (for q=1)
  * @see [[http://www.w3.org/Protocols/rfc2616/rfc2616-sec3.html#sec3.9 RFC 2616, Section 3.9]]
  */
final class QValue private (val thousandths: Int) extends AnyVal with Ordered[QValue] {
  def toDouble: Double = 0.001 * thousandths

  def isAcceptable: Boolean = thousandths > 0

  override def toString = s"QValue(${0.001 * thousandths})"

  override def compare(that: QValue): Int = thousandths - that.thousandths

  def render(writer: Writer): writer.type =
    if (thousandths == 1000) writer
    else {
      writer.append(";q=")
      formatq(writer)
    }

  // Assumes that q is in the proper bounds, otherwise you get an exception!
  private def formatq(b: Writer): b.type =
    // Skip the rest of the stuff if we are 1.0
    if (thousandths == 1000) b.append("1.0")
    else if (thousandths == 0) b.append('0')
    else {
      // Need to start appending stuff
      b.append("0.")

      @inline
      def convert(i: Int): Char = ('0' + i).toChar

      val mod100 = thousandths % 100

      if (thousandths > 99) {
        b.append(convert(thousandths / 100))
        if (mod100 == 0) return b // First digit only
      } else b.append('0')

      val mod10 = thousandths % 10

      if (thousandths > 9) {
        b.append(convert(mod100 / 10))
        if (mod10 == 0) return b // Second digit only
      } else b.append('0')

      b.append(convert(mod10)) // Last digit
    }
}

object QValue extends QValuePlatform {
  lazy val One: QValue = new QValue(1000)
  lazy val Zero: QValue = new QValue(0)

  private def mkQValue(thousandths: Int, s: => String): ParseResult[QValue] =
    if (thousandths < 0 || thousandths > 1000)
      ParseResult.fail("Invalid q-value", s"$s must be between 0.0 and 1.0")
    else ParseResult.success(new QValue(thousandths))

  def fromThousandths(thousandths: Int): ParseResult[QValue] =
    mkQValue(thousandths, (thousandths * .001).toString)

  def fromDouble(d: Double): ParseResult[QValue] =
    mkQValue(Math.round(1000 * d).toInt, d.toString)

  def fromString(s: String): ParseResult[QValue] =
    try fromDouble(s.toDouble)
    catch {
      case _: NumberFormatException => ParseResult.fail("Invalid q-value", s"$s is not a number")
    }

  def unsafeFromString(s: String): QValue =
    fromString(s).fold(throw _, identity)

  private[http4s] val parser: Parser0[QValue] = {
    import cats.parse.Parser.{char => ch, _}
    import cats.parse.Rfc5234._
<<<<<<< HEAD
    import org.http4s.parser.Rfc2616BasicRules.optWs
=======
    import org.http4s.internal.parsing.Rfc7230.ows
>>>>>>> af845498

    val qValue = string(ch('0') *> (ch('.') *> digit.rep).rep0)
      .mapFilter(
        QValue
          .fromString(_)
          .toOption
      )
      .orElse(
        ch('1') *> (ch('.') *> ch('0').rep0.void).?.as(One)
      )

<<<<<<< HEAD
    ((ch(';') *> optWs *> ignoreCaseChar('q') *> ch('=')) *> qValue).backtrack
=======
    ((ch(';') *> ows *> ignoreCaseChar('q') *> ch('=')) *> qValue).backtrack
>>>>>>> af845498
      .orElse(pure(QValue.One))
  }

  def parse(s: String): ParseResult[QValue] =
    ParseResult.fromParser(parser, "Invalid Q-Value")(s)

  /** Exists to support compile-time verified literals. Do not call directly. */
  def ☠(thousandths: Int): QValue = new QValue(thousandths)

  implicit val http4sOrderForQValue: Order[QValue] = Order.fromOrdering[QValue]
  implicit val http4sShowForQValue: Show[QValue] = Show.fromToString[QValue]
  implicit val http4sHttpCodecForQValue: HttpCodec[QValue] = new HttpCodec[QValue] {
    def parse(s: String): ParseResult[QValue] = QValue.parse(s)
    def render(writer: Writer, q: QValue): writer.type = q.render(writer)
  }
}

trait HasQValue {
  def qValue: QValue
  def withQValue(q: QValue): HasQValue
}<|MERGE_RESOLUTION|>--- conflicted
+++ resolved
@@ -99,11 +99,7 @@
   private[http4s] val parser: Parser0[QValue] = {
     import cats.parse.Parser.{char => ch, _}
     import cats.parse.Rfc5234._
-<<<<<<< HEAD
-    import org.http4s.parser.Rfc2616BasicRules.optWs
-=======
     import org.http4s.internal.parsing.Rfc7230.ows
->>>>>>> af845498
 
     val qValue = string(ch('0') *> (ch('.') *> digit.rep).rep0)
       .mapFilter(
@@ -115,11 +111,7 @@
         ch('1') *> (ch('.') *> ch('0').rep0.void).?.as(One)
       )
 
-<<<<<<< HEAD
-    ((ch(';') *> optWs *> ignoreCaseChar('q') *> ch('=')) *> qValue).backtrack
-=======
     ((ch(';') *> ows *> ignoreCaseChar('q') *> ch('=')) *> qValue).backtrack
->>>>>>> af845498
       .orElse(pure(QValue.One))
   }
 
