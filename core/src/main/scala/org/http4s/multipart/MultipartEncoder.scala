--- conflicted
+++ resolved
@@ -1,12 +1,8 @@
 package org.http4s
 package multipart
 
-<<<<<<< HEAD
 import java.nio.charset.StandardCharsets
 
-import cats.effect.Sync
-=======
->>>>>>> fc894128
 import fs2._
 import org.http4s.util._
 
@@ -62,24 +58,14 @@
       part.body
 
   def renderParts(boundary: Boundary)(parts: Vector[Part[F]]): Stream[F, Byte] =
-<<<<<<< HEAD
-    parts.tail
-      .foldLeft(renderPart(start(boundary))(parts.head)) { (acc, part) =>
-        acc ++
-          renderPart(
-            Segment.array(encapsulationWithoutBody(boundary).getBytes(StandardCharsets.UTF_8)))(
-            part)
-      } ++ Stream.segment(end(boundary))
-=======
     if (parts.isEmpty) {
       Stream.empty.covary[F]
     } else {
       parts.tail
         .foldLeft(renderPart(start(boundary))(parts.head)) { (acc, part) =>
           acc ++
-            renderPart(Segment.array(encapsulationWithoutBody(boundary).getBytes))(part)
+            renderPart(Segment.array(encapsulationWithoutBody(boundary).getBytes(StandardCharsets.UTF_8)))(part)
         } ++ Stream.segment(end(boundary))
     }
->>>>>>> fc894128
 
 }