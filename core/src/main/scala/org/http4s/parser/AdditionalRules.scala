--- conflicted
+++ resolved
@@ -17,12 +17,7 @@
 import cats.parse.{Parser => P}
 import cats.syntax.all._
 import java.time.{ZoneOffset, ZonedDateTime}
-<<<<<<< HEAD
-import org.http4s
 import org.http4s.EntityTag.{Strong, Weak, Weakness}
-=======
-import org.http4s.headers.ETag.EntityTag.{Strong, Weak, Weakness}
->>>>>>> 85dadc2d
 import org.http4s.internal.parboiled2._
 import org.http4s.internal.parboiled2.support.{::, HNil}
 import scala.util.Try
@@ -207,7 +202,7 @@
 
     rule {
       weak ~ opaqueTag ~> { (weakness: Weakness, tag: String) =>
-        http4s.EntityTag(tag, weakness)
+        org.http4s.EntityTag(tag, weakness)
       }
     }
   }
