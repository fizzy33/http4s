/**
 * Taken from https://github.com/scalatra/rl/blob/v0.4.10/core/src/main/scala/rl/UrlCodingUtils.scala
 * Copyright (c) 2011 Mojolly Ltd.
 */
package org.http4s.util

import java.nio.{ByteBuffer, CharBuffer}
import java.nio.charset.Charset
import java.nio.charset.StandardCharsets.UTF_8
import java.util.Locale

import scala.util.matching.Regex
import scala.util.matching.Regex.Match

import org.parboiled2.CharPredicate

private[http4s] object UrlCodingUtils {

  val Unreserved = 
    CharPredicate.AlphaNum ++ "-_.~"

  private val toSkip =
    Unreserved ++ "!$&'()*+,;=:/?@"

  // scalastyle:off magic.number
  private val HexUpperCaseChars = (0 until 16) map { i => Character.toUpperCase(Character.forDigit(i, 16)) }
  // scalastyle:on magic.number

<<<<<<< HEAD
  def urlEncode(toEncode: String, charset: Charset = UTF_8, spaceIsPlus: Boolean = false, toSkip: Char => Boolean = toSkip): String = {
    val in = charset.encode(toEncode)
    val out = CharBuffer.allocate((in.remaining() * 3).ceil.toInt)
=======
  def urlEncode(toEncode: String, charset: Charset = Utf8, spaceIsPlus: Boolean = false, toSkip: BitSet = toSkip): String = {
    val in = charset.encode(ensureUppercasedEncodings(toEncode))
    val out = CharBuffer.allocate((in.remaining() * 3).toInt)
>>>>>>> ca4c528e
    while (in.hasRemaining) {
      val c = in.get().toChar
      if (toSkip(c)) {
        out.put(c)
        if (c == '%' && in.hasRemaining) {
          in.mark()
          val c0 = in.get().toChar
          if (CharPredicate.HexDigit(c0) && in.hasRemaining) {
            val c1 = in.get().toChar
            if (CharPredicate.HexDigit(c1)) {
              out.put(c0.toUpper)
              out.put(c1.toUpper)
            } else {
              in.reset()
            }
          } else {
            in.reset()
          }
        }
      } else if (c == ' ' && spaceIsPlus) {
        out.put('+')
      } else {
        out.put('%')
        out.put(HexUpperCaseChars((c >> 4) & 0xF))
        out.put(HexUpperCaseChars(c & 0xF))
      }
    }
    out.flip()
    out.toString
  }

  private val SkipEncodeInPath =
    Unreserved ++ ":@!$&'()*+,;="

  def pathEncode(s: String, charset: Charset = UTF_8): String =
    UrlCodingUtils.urlEncode(s, charset, false, SkipEncodeInPath)

  def urlDecode(toDecode: String, charset: Charset = UTF_8, plusIsSpace: Boolean = false, toSkip: Char => Boolean = Function.const(false)): String = {
    val in = CharBuffer.wrap(toDecode)
    // reserve enough space for 3-byte UTF-8 characters.  4-byte characters are represented
    // as surrogate pairs of characters, and will get a luxurious 6 bytes of space.
    val out = ByteBuffer.allocate(in.remaining() * 3)
    while (in.hasRemaining) {
      val mark = in.position()
      val c = in.get()
      if (c == '%') {
        if (in.remaining() >= 2) {
          val xc = in.get()
          val yc = in.get()
          // scalastyle:off magic.number
          val x = Character.digit(xc, 0x10)
          val y = Character.digit(yc, 0x10)
          // scalastyle:on magic.number
          if (x != -1 && y != -1) {
            val oo = (x << 4) + y
            if (!toSkip(oo.toChar)) {
              out.put(oo.toByte)
            } else {
              out.put('%'.toByte)
              out.put(xc.toByte)
              out.put(yc.toByte)
            }
          } else {
            out.put('%'.toByte)
            in.position(mark + 1)
          }
        } else {
          while(in.hasRemaining) in.get() // just burn the rest of the bytes
        }
      } else if (c == '+' && plusIsSpace) {
        out.put(' '.toByte)
      } else {
        // normally `out.put(c.toByte)` would be enough since the url is %-encoded,
        // however there are cases where a string can be partially decoded
        // so we have to make sure the non us-ascii chars get preserved properly.
<<<<<<< HEAD
        if (this.toSkip(c)) {
=======
        if (this.toSkip.contains(c.toInt)) {
>>>>>>> ca4c528e
          out.put(c.toByte)
        }
        else {
          out.put(charset.encode(String.valueOf(c)))
        }
      }
    }
    out.flip()
    charset.decode(out).toString
  }
}
<|MERGE_RESOLUTION|>--- conflicted
+++ resolved
@@ -26,15 +26,9 @@
   private val HexUpperCaseChars = (0 until 16) map { i => Character.toUpperCase(Character.forDigit(i, 16)) }
   // scalastyle:on magic.number
 
-<<<<<<< HEAD
   def urlEncode(toEncode: String, charset: Charset = UTF_8, spaceIsPlus: Boolean = false, toSkip: Char => Boolean = toSkip): String = {
     val in = charset.encode(toEncode)
-    val out = CharBuffer.allocate((in.remaining() * 3).ceil.toInt)
-=======
-  def urlEncode(toEncode: String, charset: Charset = Utf8, spaceIsPlus: Boolean = false, toSkip: BitSet = toSkip): String = {
-    val in = charset.encode(ensureUppercasedEncodings(toEncode))
     val out = CharBuffer.allocate((in.remaining() * 3).toInt)
->>>>>>> ca4c528e
     while (in.hasRemaining) {
       val c = in.get().toChar
       if (toSkip(c)) {
@@ -110,11 +104,7 @@
         // normally `out.put(c.toByte)` would be enough since the url is %-encoded,
         // however there are cases where a string can be partially decoded
         // so we have to make sure the non us-ascii chars get preserved properly.
-<<<<<<< HEAD
         if (this.toSkip(c)) {
-=======
-        if (this.toSkip.contains(c.toInt)) {
->>>>>>> ca4c528e
           out.put(c.toByte)
         }
         else {
