package org.http4s

import scalaz.stream.Process
import scalaz.syntax.monad._
import scala.concurrent.{ExecutionContext, Future}
import scalaz.concurrent.Task
import scala.language.implicitConversions
import util.Execution.{overflowingExecutionContext => oec}

trait Writable[-A] {
  def contentType: ContentType
  def toBody(a: A): Task[(HttpBody, Option[Int])]
}

trait SimpleWritable[-A] extends Writable[A] {
  def asChunk(data: A): BodyChunk
  override def toBody(a: A): Task[(HttpBody, Option[Int])] = {
    val chunk = asChunk(a)
    Task.now(Process.emit(chunk), Some(chunk.length))
  }
}

object Writable {
  // Simple types defined
  implicit def stringWritable(implicit charset: Charset = Charset.`UTF-8`) =
    new SimpleWritable[String] {
      def contentType: ContentType = ContentType.`text/plain`.withCharset(charset)
      def asChunk(s: String) = BodyChunk(s, charset.nioCharset)
    }

  implicit def htmlWritable(implicit charset: Charset = Charset.`UTF-8`) =
    new SimpleWritable[xml.Elem] {
<<<<<<< HEAD
      def contentType: ContentType = ContentType(MediaTypes.`text/html`).withCharset(charset)
      def asChunk(s: xml.Elem) = BodyChunk(s.buildString(false), charset.nioCharset)
=======
      def contentType: ContentType = ContentType(MediaType.`text/html`).withCharset(charset)
      def asByteString(s: xml.Elem) = ByteString(s.buildString(false), charset.nioCharset.name)
>>>>>>> 150deb41
    }

  implicit def intWritable(implicit charset: Charset = Charset.`UTF-8`) =
    new SimpleWritable[Int] {
      def contentType: ContentType = ContentType.`text/plain`.withCharset(charset)
      def asChunk(i: Int) = BodyChunk(i.toString, charset.nioCharset)
    }

  implicit def taskWritable[A](implicit writable: Writable[A]) =
    new Writable[Task[A]] {
      def contentType: ContentType = writable.contentType
      def toBody(a: Task[A]) = a.flatMap(writable.toBody(_))
    }

/*
  implicit def functorWritable[F[_], A](implicit F: Functor[F], writable: Writable[A]) =
    new Writable[F[A]] {
      def contentType = writable.contentType
      private def send(fa: F[A]) = Process.emit(fa.map(writable.toBody(_)._1)).eval.join
      override def toBody(fa: F[A]) = (send(fa), None)
    }

  implicit def enumerateeWritable =
  new Writable[Enumeratee[Chunk, Chunk]] {
    def contentType = ContentType.`application/octet-stream`
    override def toBody(a: Enumeratee[Chunk, Chunk])= (a, None)
  }

  implicit def genericEnumerateeWritable[A](implicit writable: SimpleWritable[A], ec: ExecutionContext) =
    new Writable[Enumeratee[Chunk, A]] {
      def contentType = writable.contentType

      def toBody(a: Enumeratee[Chunk, A]): (Enumeratee[Chunk, Chunk], Option[Int]) = {
        val finalenum = a.compose(Enumeratee.map[A]( i => BodyChunk(writable.asByteString(i)): Chunk))
        (finalenum , None)
      }
    }

  implicit def enumeratorWritable[A](implicit writable: SimpleWritable[A]) =
  new Writable[Enumerator[A]] {
    def contentType = writable.contentType
    override def toBody(a: Enumerator[A]) = (sendEnumerator(a.map[Chunk]{ i => BodyChunk(writable.asByteString(i))}(oec)), None)
  }
*/

  implicit def futureWritable[A](implicit ec: ExecutionContext, writable: Writable[A]) =
    new Writable[Future[A]] {
      def contentType: ContentType = writable.contentType
      def toBody(f: Future[A]) = taskWritable[A].toBody(futureToTask(ec)(f))
    }
}<|MERGE_RESOLUTION|>--- conflicted
+++ resolved
@@ -30,13 +30,8 @@
 
   implicit def htmlWritable(implicit charset: Charset = Charset.`UTF-8`) =
     new SimpleWritable[xml.Elem] {
-<<<<<<< HEAD
-      def contentType: ContentType = ContentType(MediaTypes.`text/html`).withCharset(charset)
+      def contentType: ContentType = ContentType(MediaType.`text/html`).withCharset(charset)
       def asChunk(s: xml.Elem) = BodyChunk(s.buildString(false), charset.nioCharset)
-=======
-      def contentType: ContentType = ContentType(MediaType.`text/html`).withCharset(charset)
-      def asByteString(s: xml.Elem) = ByteString(s.buildString(false), charset.nioCharset.name)
->>>>>>> 150deb41
     }
 
   implicit def intWritable(implicit charset: Charset = Charset.`UTF-8`) =
