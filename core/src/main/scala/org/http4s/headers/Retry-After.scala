package org.http4s
package headers

import java.time.Instant

import org.http4s.util.{Renderer, Writer}
import org.http4s.util.Renderable._
import org.http4s.parser.HttpHeaderParser

import scala.concurrent.duration.FiniteDuration

object `Retry-After` extends HeaderKey.Internal[`Retry-After`] with HeaderKey.Singleton {
<<<<<<< HEAD
=======
  private class RetryAfterImpl(retry: Either[HttpDate, Long]) extends `Retry-After`(retry)

  def apply(retry: HttpDate): `Retry-After` = new RetryAfterImpl(Left(retry))

  def fromLong(retry: Long): ParseResult[`Retry-After`] =
    if (retry >= 0) ParseResult.success(new RetryAfterImpl(Right(retry)))
    else ParseResult.fail("Invalid retry value", s"Retry param $retry must be more or equal than 0 seconds")

  def unsafeFromLong(retry: Long): `Retry-After` =
    fromLong(retry).fold(throw _, identity)

  def unsafeFromDuration(retry: FiniteDuration): `Retry-After` =
    fromLong(retry.toSeconds).fold(throw _, identity)

>>>>>>> e5e40bcc
  override def parse(s: String): ParseResult[`Retry-After`] =
    HttpHeaderParser.RETRY_AFTER(s)
}

/**
  * Constructs a `Retry-After` header.
  *
  * The value of this field can be either an HTTP-date or an integer number of seconds (in decimal) after the time of the response.
  *
  * @param retry Either the date of expiration or seconds until expiration
  */
sealed abstract case class `Retry-After`(retry: Either[HttpDate, Long]) extends Header.Parsed {
  import `Retry-After`._

  val key = `Retry-After`
  override val value = Renderer.renderString(retry)
  override def renderValue(writer: Writer): writer.type = writer.append(value)
}
<|MERGE_RESOLUTION|>--- conflicted
+++ resolved
@@ -10,8 +10,6 @@
 import scala.concurrent.duration.FiniteDuration
 
 object `Retry-After` extends HeaderKey.Internal[`Retry-After`] with HeaderKey.Singleton {
-<<<<<<< HEAD
-=======
   private class RetryAfterImpl(retry: Either[HttpDate, Long]) extends `Retry-After`(retry)
 
   def apply(retry: HttpDate): `Retry-After` = new RetryAfterImpl(Left(retry))
@@ -26,7 +24,6 @@
   def unsafeFromDuration(retry: FiniteDuration): `Retry-After` =
     fromLong(retry.toSeconds).fold(throw _, identity)
 
->>>>>>> e5e40bcc
   override def parse(s: String): ParseResult[`Retry-After`] =
     HttpHeaderParser.RETRY_AFTER(s)
 }
