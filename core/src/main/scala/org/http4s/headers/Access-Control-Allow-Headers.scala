--- conflicted
+++ resolved
@@ -24,14 +24,11 @@
 object `Access-Control-Allow-Headers` {
   def apply(head: CIString, tail: CIString*): `Access-Control-Allow-Headers` =
     apply(NonEmptyList(head, tail.toList))
-<<<<<<< HEAD
-=======
 
   def parse(s: String): ParseResult[`Access-Control-Allow-Headers`] = parseResult(s)
 
   private[http4s] def parseResult(s: String): ParseResult[`Access-Control-Allow-Headers`] =
     ParseResult.fromParser(parser, "Invalid Access-Control-Allow-Headers headers")(s)
->>>>>>> af4b6d40
 
   private[http4s] val parser =
     Rfc7230.headerRep1(Rfc7230.token.map(CIString(_))).map(`Access-Control-Allow-Headers`(_))
