/*
 * Copyright 2013 http4s.org
 *
 * Licensed under the Apache License, Version 2.0 (the "License");
 * you may not use this file except in compliance with the License.
 * You may obtain a copy of the License at
 *
 *     http://www.apache.org/licenses/LICENSE-2.0
 *
 * Unless required by applicable law or agreed to in writing, software
 * distributed under the License is distributed on an "AS IS" BASIS,
 * WITHOUT WARRANTIES OR CONDITIONS OF ANY KIND, either express or implied.
 * See the License for the specific language governing permissions and
 * limitations under the License.
 */

package org.http4s
package headers

import cats.data.NonEmptyList
import cats.parse.{Parser, Rfc5234}
import org.http4s.internal.parsing.{Rfc2616, Rfc7230}
import org.typelevel.ci.CIString

object `Content-Language` {
  def apply(head: LanguageTag, tail: LanguageTag*): `Content-Language` =
    apply(NonEmptyList(head, tail.toList))

<<<<<<< HEAD
  def parse(s: String): org.http4s.ParseResult[`Content-Language`] =
=======
  def parse(s: String): ParseResult[`Content-Language`] =
    parseResult(s)

  private[http4s] def parseResult(s: String): ParseResult[`Content-Language`] =
>>>>>>> e1e1995f
    ParseResult.fromParser(parser, "Invalid Content-Language header")(s)

  private[http4s] val parser: Parser[headers.`Content-Language`] = {
    val languageTag: Parser[LanguageTag] =
      (Parser.string(Rfc5234.alpha.rep) ~ (Parser.string("-") *> Rfc2616.token).rep0).map {
        case (main: String, sub: collection.Seq[String]) =>
          LanguageTag(main, QValue.One, sub.toList)
      }
    Rfc7230.headerRep1(languageTag).map { tags =>
      headers.`Content-Language`(tags)
    }
  }

  implicit val headerInstance: v2.Header[`Content-Language`, v2.Header.Recurring] =
    v2.Header.createRendered(
      CIString("Content-Language"),
      _.values,
      parseResult
    )

  implicit val headerSemigroupInstance: cats.Semigroup[`Content-Language`] =
    (a, b) => `Content-Language`(a.values.concatNel(b.values))
}

//RFC - https://tools.ietf.org/html/rfc3282#page-2
final case class `Content-Language`(values: NonEmptyList[LanguageTag])<|MERGE_RESOLUTION|>--- conflicted
+++ resolved
@@ -26,14 +26,7 @@
   def apply(head: LanguageTag, tail: LanguageTag*): `Content-Language` =
     apply(NonEmptyList(head, tail.toList))
 
-<<<<<<< HEAD
-  def parse(s: String): org.http4s.ParseResult[`Content-Language`] =
-=======
   def parse(s: String): ParseResult[`Content-Language`] =
-    parseResult(s)
-
-  private[http4s] def parseResult(s: String): ParseResult[`Content-Language`] =
->>>>>>> e1e1995f
     ParseResult.fromParser(parser, "Invalid Content-Language header")(s)
 
   private[http4s] val parser: Parser[headers.`Content-Language`] = {
@@ -51,7 +44,7 @@
     v2.Header.createRendered(
       CIString("Content-Language"),
       _.values,
-      parseResult
+      parse
     )
 
   implicit val headerSemigroupInstance: cats.Semigroup[`Content-Language`] =
