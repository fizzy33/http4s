--- conflicted
+++ resolved
@@ -16,15 +16,9 @@
 
 package org.http4s
 
-<<<<<<< HEAD
 import cats.{Functor, MonadError, MonadThrow, Semigroup}
-import cats.data.OptionT
+import cats.data.{NonEmptyList, OptionT}
 import cats.effect.{Sync, SyncIO}
-=======
-import cats.Semigroup
-import cats.data.{NonEmptyList, OptionT}
-import cats.effect.{Blocker, ContextShift, IO, Sync}
->>>>>>> f5309a41
 import cats.syntax.all._
 import fs2.Stream
 import fs2.io._
@@ -70,21 +64,13 @@
 
     gzUrl
       .flatMap { url =>
-<<<<<<< HEAD
-        // Guess content type from the name without ".gz"
-        val contentType = nameToContentType(normalizedName)
-        val headers = `Content-Encoding`(ContentCoding.gzip) :: contentType.toList
-
-        fromURL(url, req).map(_.removeHeader(`Content-Type`).putHeaders(headers: _*))
-=======
-        fromURL(url, blocker, req).map {
+        fromURL(url, req).map {
           _.removeHeader[`Content-Type`]
             .putHeaders(
               `Content-Encoding`(ContentCoding.gzip),
               nameToContentType(normalizedName) // Guess content type from the name without ".gz"
             )
         }
->>>>>>> f5309a41
       }
       .orElse(getResource(normalizedName)
         .flatMap(fromURL(_, req)))
@@ -110,17 +96,10 @@
             lastmod.map(`Last-Modified`(_)),
             nameToContentType(url.getPath),
             if (len >= 0) `Content-Length`.unsafeFromLong(len)
-<<<<<<< HEAD
-            else `Transfer-Encoding`(TransferCoding.chunked)
-          val headers = Headers(lenHeader :: lastModHeader ::: contentType)
-          F.blocking(urlConn.getInputStream)
-=======
             else `Transfer-Encoding`(TransferCoding.chunked.pure[NonEmptyList])
           )
 
-          blocker
-            .delay(urlConn.getInputStream)
->>>>>>> f5309a41
+          F.blocking(urlConn.getInputStream)
             .redeem(
               recover = {
                 case _: FileNotFoundException => None
@@ -179,7 +158,6 @@
   ): OptionT[F, Response[F]] =
     OptionT(for {
       etagCalc <- etagCalculator(f).map(et => ETag(et))
-<<<<<<< HEAD
       res <- Files[F].isFile(f.toPath()).flatMap[Option[Response[F]]] { isFile =>
         if (isFile) {
           if (start >= 0 && end >= start && buffsize > 0) {
@@ -191,12 +169,16 @@
                 else (fileToBody[F](f, start, end), end - start)
 
               val contentType = nameToContentType(f.getName)
-              val hs = lastModified.map(lm => `Last-Modified`(lm)).toList :::
-                `Content-Length`.fromLong(contentLength).toList :::
-                contentType.toList ::: List(etagCalc)
+              val hs =
+                v2.Headers(
+                  lastModified.map(`Last-Modified`(_)),
+                  `Content-Length`.fromLong(contentLength).toOption,
+                  nameToContentType(f.getName),
+                  etagCalc
+                )
 
               val r = Response(
-                headers = Headers(hs),
+                headers = hs,
                 body = body,
                 attributes = Vault.empty.insert(staticFileKey, f)
               )
@@ -207,37 +189,6 @@
           } else {
             F.raiseError[Option[Response[F]]](new IllegalArgumentException(
               s"requirement failed: start: $start, end: $end, buffsize: $buffsize"))
-=======
-      res <- F.delay {
-        if (f.isFile) {
-          require(
-            start >= 0 && end >= start && buffsize > 0,
-            s"start: $start, end: $end, buffsize: $buffsize")
-
-          val lastModified = HttpDate.fromEpochSecond(f.lastModified / 1000).toOption
-
-          notModified(req, etagCalc, lastModified).orElse {
-            val (body, contentLength) =
-              if (f.length() < end) (Stream.empty.covary[F], 0L)
-              else (fileToBody[F](f, start, end, blocker), end - start)
-
-            val hs =
-              v2.Headers(
-                lastModified.map(`Last-Modified`(_)),
-                `Content-Length`.fromLong(contentLength).toOption,
-                nameToContentType(f.getName),
-                etagCalc
-              )
-
-            val r = Response(
-              headers = hs,
-              body = body,
-              attributes = Vault.empty.insert(staticFileKey, f)
-            )
-
-            logger.trace(s"Static file generated response: $r")
-            Some(r)
->>>>>>> f5309a41
           }
 
         } else {
