/*
 * Copyright 2013 http4s.org
 *
 * Licensed under the Apache License, Version 2.0 (the "License");
 * you may not use this file except in compliance with the License.
 * You may obtain a copy of the License at
 *
 *     http://www.apache.org/licenses/LICENSE-2.0
 *
 * Unless required by applicable law or agreed to in writing, software
 * distributed under the License is distributed on an "AS IS" BASIS,
 * WITHOUT WARRANTIES OR CONDITIONS OF ANY KIND, either express or implied.
 * See the License for the specific language governing permissions and
 * limitations under the License.
 */

package org.http4s
package syntax

import cats.{Functor, ~>}
import cats.syntax.functor._
import cats.data.{Kleisli, OptionT}
import cats.Defer

trait KleisliSyntax {
  implicit def http4sKleisliResponseSyntaxOptionT[F[_]: Functor, A](
      kleisli: Kleisli[OptionT[F, *], A, Response[F]]): KleisliResponseOps[F, A] =
    new KleisliResponseOps[F, A](kleisli)

<<<<<<< HEAD
  implicit def http4sKleisliHttpRoutesSyntax[F[_]: Functor](
      routes: HttpRoutes[F]): KleisliHttpRoutesOps[F] =
=======
trait KleisliSyntaxBinCompat0 {
  implicit def http4sKleisliHttpRoutesSyntax[F[_]](routes: HttpRoutes[F]): KleisliHttpRoutesOps[F] =
>>>>>>> b9c052c3
    new KleisliHttpRoutesOps[F](routes)

  implicit def http4sKleisliHttpAppSyntax[F[_]: Functor](app: HttpApp[F]): KleisliHttpAppOps[F] =
    new KleisliHttpAppOps[F](app)

<<<<<<< HEAD
  implicit def http4sKleisliAuthedRoutesSyntax[F[_]: Functor, A](
=======
trait KleisliSyntaxBinCompat1 {
  implicit def http4sKleisliAuthedRoutesSyntax[F[_], A](
>>>>>>> b9c052c3
      authedRoutes: AuthedRoutes[A, F]): KleisliAuthedRoutesOps[F, A] =
    new KleisliAuthedRoutesOps[F, A](authedRoutes)
}

final class KleisliResponseOps[F[_]: Functor, A](self: Kleisli[OptionT[F, *], A, Response[F]]) {
  def orNotFound: Kleisli[F, A, Response[F]] =
    Kleisli(a => self.run(a).getOrElse(Response.notFound))
}

<<<<<<< HEAD
final class KleisliHttpRoutesOps[F[_]: Functor](self: HttpRoutes[F]) {
  def translate[G[_]: Defer: Functor](fk: F ~> G)(gK: G ~> F): HttpRoutes[G] =
=======
final class KleisliHttpRoutesOps[F[_]](self: HttpRoutes[F]) {
  def translate[G[_]: Sync](fk: F ~> G)(gK: G ~> F): HttpRoutes[G] =
>>>>>>> b9c052c3
    HttpRoutes(request => self.run(request.mapK(gK)).mapK(fk).map(_.mapK(fk)))
}

final class KleisliHttpAppOps[F[_]: Functor](self: HttpApp[F]) {
  def translate[G[_]: Defer](fk: F ~> G)(gK: G ~> F): HttpApp[G] =
    HttpApp(request => fk(self.run(request.mapK(gK)).map(_.mapK(fk))))
}

<<<<<<< HEAD
final class KleisliAuthedRoutesOps[F[_]: Functor, A](self: AuthedRoutes[A, F]) {
  def translate[G[_]: Defer: Functor](fk: F ~> G)(gK: G ~> F): AuthedRoutes[A, G] =
=======
final class KleisliAuthedRoutesOps[F[_], A](self: AuthedRoutes[A, F]) {
  def translate[G[_]: Sync](fk: F ~> G)(gK: G ~> F): AuthedRoutes[A, G] =
>>>>>>> b9c052c3
    AuthedRoutes(authedReq => self.run(authedReq.mapK(gK)).mapK(fk).map(_.mapK(fk)))
}<|MERGE_RESOLUTION|>--- conflicted
+++ resolved
@@ -27,24 +27,14 @@
       kleisli: Kleisli[OptionT[F, *], A, Response[F]]): KleisliResponseOps[F, A] =
     new KleisliResponseOps[F, A](kleisli)
 
-<<<<<<< HEAD
-  implicit def http4sKleisliHttpRoutesSyntax[F[_]: Functor](
+  implicit def http4sKleisliHttpRoutesSyntax[F[_]](
       routes: HttpRoutes[F]): KleisliHttpRoutesOps[F] =
-=======
-trait KleisliSyntaxBinCompat0 {
-  implicit def http4sKleisliHttpRoutesSyntax[F[_]](routes: HttpRoutes[F]): KleisliHttpRoutesOps[F] =
->>>>>>> b9c052c3
     new KleisliHttpRoutesOps[F](routes)
 
   implicit def http4sKleisliHttpAppSyntax[F[_]: Functor](app: HttpApp[F]): KleisliHttpAppOps[F] =
     new KleisliHttpAppOps[F](app)
 
-<<<<<<< HEAD
-  implicit def http4sKleisliAuthedRoutesSyntax[F[_]: Functor, A](
-=======
-trait KleisliSyntaxBinCompat1 {
   implicit def http4sKleisliAuthedRoutesSyntax[F[_], A](
->>>>>>> b9c052c3
       authedRoutes: AuthedRoutes[A, F]): KleisliAuthedRoutesOps[F, A] =
     new KleisliAuthedRoutesOps[F, A](authedRoutes)
 }
@@ -54,13 +44,8 @@
     Kleisli(a => self.run(a).getOrElse(Response.notFound))
 }
 
-<<<<<<< HEAD
-final class KleisliHttpRoutesOps[F[_]: Functor](self: HttpRoutes[F]) {
+final class KleisliHttpRoutesOps[F[_]](self: HttpRoutes[F]) {
   def translate[G[_]: Defer: Functor](fk: F ~> G)(gK: G ~> F): HttpRoutes[G] =
-=======
-final class KleisliHttpRoutesOps[F[_]](self: HttpRoutes[F]) {
-  def translate[G[_]: Sync](fk: F ~> G)(gK: G ~> F): HttpRoutes[G] =
->>>>>>> b9c052c3
     HttpRoutes(request => self.run(request.mapK(gK)).mapK(fk).map(_.mapK(fk)))
 }
 
@@ -69,12 +54,7 @@
     HttpApp(request => fk(self.run(request.mapK(gK)).map(_.mapK(fk))))
 }
 
-<<<<<<< HEAD
-final class KleisliAuthedRoutesOps[F[_]: Functor, A](self: AuthedRoutes[A, F]) {
+final class KleisliAuthedRoutesOps[F[_], A](self: AuthedRoutes[A, F]) {
   def translate[G[_]: Defer: Functor](fk: F ~> G)(gK: G ~> F): AuthedRoutes[A, G] =
-=======
-final class KleisliAuthedRoutesOps[F[_], A](self: AuthedRoutes[A, F]) {
-  def translate[G[_]: Sync](fk: F ~> G)(gK: G ~> F): AuthedRoutes[A, G] =
->>>>>>> b9c052c3
     AuthedRoutes(authedReq => self.run(authedReq.mapK(gK)).mapK(fk).map(_.mapK(fk)))
 }