--- conflicted
+++ resolved
@@ -1,23 +1,11 @@
 language: scala
-<<<<<<< HEAD
-addons:
-  apt:
-    packages:
-      - oracle-java8-installer
-
-=======
 dist: trusty
->>>>>>> 077336ae
 jdk: oraclejdk8
 env:
   global:
   - HUGO_VERSION=0.24.1
   - LOGBACK_ROOT_LEVEL=WARN
   - LOGBACK_EXCEPTION_PATTERN=%xThrowable{3}
-<<<<<<< HEAD
-  - SBT_VERSION=0.13.15
-=======
->>>>>>> 077336ae
 notifications:
   webhooks:
     urls:
@@ -56,21 +44,4 @@
       script: $TRAVIS_BUILD_DIR/bin/publishCentral.sh
     - <<: *publishSonatype
       scala: 2.11.11-bin-typelevel-4
-<<<<<<< HEAD
       script: $TRAVIS_BUILD_DIR/bin/publishCentral.sh
-=======
-      env: SCALAZ_VERSION=7.2.13
-      script: $TRAVIS_BUILD_DIR/bin/publishCentral.sh
-    - <<: *publishSonatype
-      scala: 2.11.11-bin-typelevel-4
-      env: SCALAZ_VERSION=7.1.13
-      script: $TRAVIS_BUILD_DIR/bin/publishCentral.sh
-    - <<: *publishSonatype
-      scala: 2.10.6
-      env: SCALAZ_VERSION=7.2.13
-      script: $TRAVIS_BUILD_DIR/bin/publishCentral.sh
-    - <<: *publishSonatype
-      scala: 2.10.6
-      env: SCALAZ_VERSION=7.1.13
-      script: $TRAVIS_BUILD_DIR/bin/publishCentral.sh
->>>>>>> 077336ae
