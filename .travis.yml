language: scala
dist: trusty
branches:
  only:
    - master
    - /^release-/
<<<<<<< HEAD
=======
jdk: oraclejdk8
scala:
- 2.12.4
- 2.11.12
>>>>>>> f99c005e
env:
  global:
  - HUGO_VERSION=0.26
  - LOGBACK_ROOT_LEVEL=WARN
  - LOGBACK_EXCEPTION_PATTERN=%xThrowable{3}
matrix:
  include:
  - jdk: oraclejdk8
    scala: 2.12.4
  - jdk: oraclejdk8
    scala: 2.11.11
  - jdk: oraclejdk9
    scala: 2.12.4
notifications:
  webhooks:
    urls:
      - secure: "aD5b1XnAbGJi6YYofSUdradQngsxkG+xlrbev2kv/xSxD3LtzEiUrewODYmDCPiAL3biTi9/4Ye5mkC7g0ksW1X5ZpW46c5cxpuICE14Ke8EdGF4xK7HW70GvK4We9s8xDddHR4QrNk6G216B+9IPgrnT/VkCaJ327AM5oGWoDY="
    on_success: change
    on_failure: always
    on_start: never
sudo: required
cache:
  directories:
  - "$HOME/.coursier/cache"
  - "$HOME/.ivy2/cache"
  - "$HOME/.sbt/boot"

install:
  - scripts/install-hugo

before_script:
  - source scripts/helpers
  - PATH="$HOME/bin:$PATH"
  - decrypt_deploy_key
  - decrypt_pgp_secrets
  - configure_git
script:
  - sbt ++$TRAVIS_SCALA_VERSION ci

before_cache:
  - cleanup_cache
after_success:
  - upload_codecov()<|MERGE_RESOLUTION|>--- conflicted
+++ resolved
@@ -4,13 +4,6 @@
   only:
     - master
     - /^release-/
-<<<<<<< HEAD
-=======
-jdk: oraclejdk8
-scala:
-- 2.12.4
-- 2.11.12
->>>>>>> f99c005e
 env:
   global:
   - HUGO_VERSION=0.26
@@ -21,7 +14,7 @@
   - jdk: oraclejdk8
     scala: 2.12.4
   - jdk: oraclejdk8
-    scala: 2.11.11
+    scala: 2.11.12
   - jdk: oraclejdk9
     scala: 2.12.4
 notifications:
