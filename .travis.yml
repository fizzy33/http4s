language: scala
addons:
  apt:
    packages:
      - oracle-java8-installer
<<<<<<< HEAD
scala:
- 2.12.2-bin-typelevel-4
- 2.11.11-bin-typelevel-4
=======
>>>>>>> f4ff06a1
jdk: oraclejdk8
env:
  global:
  - HUGO_VERSION=0.18
  - LOGBACK_ROOT_LEVEL=WARN
  - LOGBACK_EXCEPTION_PATTERN=%xThrowable{3}
<<<<<<< HEAD
  - SBT_VERSION=0.13.13
before_script:
- mkdir -p $HOME/.sbt/launchers/$SBT_VERSION/
- curl -L -o $HOME/.sbt/launchers/$SBT_VERSION/sbt-launch.jar http://dl.bintray.com/typesafe/ivy-releases/org.scala-sbt/sbt-launch/$SBT_VERSION/sbt-launch.jar
- mkdir $HOME/bin
- export PATH=$HOME/bin:$PATH
script: bash bin/travis
=======
  - SBT_VERSION=0.13.15

>>>>>>> f4ff06a1
notifications:
  webhooks:
    urls:
      - secure: "aD5b1XnAbGJi6YYofSUdradQngsxkG+xlrbev2kv/xSxD3LtzEiUrewODYmDCPiAL3biTi9/4Ye5mkC7g0ksW1X5ZpW46c5cxpuICE14Ke8EdGF4xK7HW70GvK4We9s8xDddHR4QrNk6G216B+9IPgrnT/VkCaJ327AM5oGWoDY="
    on_success: change
    on_failure: always
    on_start: never
sudo: false
cache:
  directories:
  - "$HOME/.coursier/cache"
  - "$HOME/.ivy2/cache"
  - "$HOME/.sbt/boot"

jobs:
  include:
    - &tests
      stage: Test
      scala: 2.12.2-bin-typelevel-4
      env: SCALAZ_VERSION=7.2.13
      script: $TRAVIS_BUILD_DIR/bin/specialTest.sh

    - <<: *tests
      scala: 2.12.2-bin-typelevel-4
      env: SCALAZ_VERSION=7.1.13
      script: $TRAVIS_BUILD_DIR/bin/test.sh
    - <<: *tests
      scala: 2.11.11-bin-typelevel-4
      env: SCALAZ_VERSION=7.2.13
      script: $TRAVIS_BUILD_DIR/bin/test.sh
    - <<: *tests
      scala: 2.11.11-bin-typelevel-4
      env: SCALAZ_VERSION=7.1.13
      script: $TRAVIS_BUILD_DIR/bin/test.sh
    - <<: *tests
      scala: 2.10.6
      env: SCALAZ_VERSION=7.2.13
      script: $TRAVIS_BUILD_DIR/bin/test.sh
    - <<: *tests
      scala: 2.10.6
      env: SCALAZ_VERSION=7.1.13
      script: $TRAVIS_BUILD_DIR/bin/test.sh

    - stage: Publish Site
      scala: 2.12.2-bin-typelevel-4
      env: SCALAZ_VERSION=7.2.13
      script: $TRAVIS_BUILD_DIR/bin/publishSite.sh

    - &publishSonatype
      stage: Publish Sonatype
      scala: 2.12.2-bin-typelevel-4
      env: SCALAZ_VERSION=7.2.13
      script: $TRAVIS_BUILD_DIR/bin/publishCentral.sh
    - <<: *publishSonatype
      scala: 2.12.2-bin-typelevel-4
      env: SCALAZ_VERSION=7.1.13
      script: $TRAVIS_BUILD_DIR/bin/publishCentral.sh
    - <<: *publishSonatype
      scala: 2.11.11-bin-typelevel-4
      env: SCALAZ_VERSION=7.2.13
      script: $TRAVIS_BUILD_DIR/bin/publishCentral.sh
    - <<: *publishSonatype
      scala: 2.11.11-bin-typelevel-4
      env: SCALAZ_VERSION=7.1.13
      script: $TRAVIS_BUILD_DIR/bin/publishCentral.sh
    - <<: *publishSonatype
      scala: 2.10.6
      env: SCALAZ_VERSION=7.2.13
      script: $TRAVIS_BUILD_DIR/bin/publishCentral.sh
    - <<: *publishSonatype
      scala: 2.10.6
      env: SCALAZ_VERSION=7.1.13
      script: $TRAVIS_BUILD_DIR/bin/publishCentral.sh<|MERGE_RESOLUTION|>--- conflicted
+++ resolved
@@ -3,30 +3,14 @@
   apt:
     packages:
       - oracle-java8-installer
-<<<<<<< HEAD
-scala:
-- 2.12.2-bin-typelevel-4
-- 2.11.11-bin-typelevel-4
-=======
->>>>>>> f4ff06a1
+
 jdk: oraclejdk8
 env:
   global:
   - HUGO_VERSION=0.18
   - LOGBACK_ROOT_LEVEL=WARN
   - LOGBACK_EXCEPTION_PATTERN=%xThrowable{3}
-<<<<<<< HEAD
-  - SBT_VERSION=0.13.13
-before_script:
-- mkdir -p $HOME/.sbt/launchers/$SBT_VERSION/
-- curl -L -o $HOME/.sbt/launchers/$SBT_VERSION/sbt-launch.jar http://dl.bintray.com/typesafe/ivy-releases/org.scala-sbt/sbt-launch/$SBT_VERSION/sbt-launch.jar
-- mkdir $HOME/bin
-- export PATH=$HOME/bin:$PATH
-script: bash bin/travis
-=======
   - SBT_VERSION=0.13.15
-
->>>>>>> f4ff06a1
 notifications:
   webhooks:
     urls:
@@ -46,57 +30,20 @@
     - &tests
       stage: Test
       scala: 2.12.2-bin-typelevel-4
-      env: SCALAZ_VERSION=7.2.13
       script: $TRAVIS_BUILD_DIR/bin/specialTest.sh
 
     - <<: *tests
       scala: 2.12.2-bin-typelevel-4
-      env: SCALAZ_VERSION=7.1.13
-      script: $TRAVIS_BUILD_DIR/bin/test.sh
-    - <<: *tests
-      scala: 2.11.11-bin-typelevel-4
-      env: SCALAZ_VERSION=7.2.13
-      script: $TRAVIS_BUILD_DIR/bin/test.sh
-    - <<: *tests
-      scala: 2.11.11-bin-typelevel-4
-      env: SCALAZ_VERSION=7.1.13
-      script: $TRAVIS_BUILD_DIR/bin/test.sh
-    - <<: *tests
-      scala: 2.10.6
-      env: SCALAZ_VERSION=7.2.13
-      script: $TRAVIS_BUILD_DIR/bin/test.sh
-    - <<: *tests
-      scala: 2.10.6
-      env: SCALAZ_VERSION=7.1.13
       script: $TRAVIS_BUILD_DIR/bin/test.sh
 
     - stage: Publish Site
       scala: 2.12.2-bin-typelevel-4
-      env: SCALAZ_VERSION=7.2.13
       script: $TRAVIS_BUILD_DIR/bin/publishSite.sh
 
     - &publishSonatype
       stage: Publish Sonatype
       scala: 2.12.2-bin-typelevel-4
-      env: SCALAZ_VERSION=7.2.13
-      script: $TRAVIS_BUILD_DIR/bin/publishCentral.sh
-    - <<: *publishSonatype
-      scala: 2.12.2-bin-typelevel-4
-      env: SCALAZ_VERSION=7.1.13
       script: $TRAVIS_BUILD_DIR/bin/publishCentral.sh
     - <<: *publishSonatype
       scala: 2.11.11-bin-typelevel-4
-      env: SCALAZ_VERSION=7.2.13
-      script: $TRAVIS_BUILD_DIR/bin/publishCentral.sh
-    - <<: *publishSonatype
-      scala: 2.11.11-bin-typelevel-4
-      env: SCALAZ_VERSION=7.1.13
-      script: $TRAVIS_BUILD_DIR/bin/publishCentral.sh
-    - <<: *publishSonatype
-      scala: 2.10.6
-      env: SCALAZ_VERSION=7.2.13
-      script: $TRAVIS_BUILD_DIR/bin/publishCentral.sh
-    - <<: *publishSonatype
-      scala: 2.10.6
-      env: SCALAZ_VERSION=7.1.13
       script: $TRAVIS_BUILD_DIR/bin/publishCentral.sh