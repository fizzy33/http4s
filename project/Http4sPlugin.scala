--- conflicted
+++ resolved
@@ -290,16 +290,10 @@
     val ip4s = "3.0.0-RC2"
     val jacksonDatabind = "2.12.2"
     val jawn = "1.1.0"
-<<<<<<< HEAD
     val jawnFs2 = "2.0.0-RC3"
-    val jetty = "9.4.38.v20210224"
+    val jetty = "9.4.39.v20210325"
     val keypool = "0.4.0-RC2"
-=======
-    val jawnFs2 = "1.1.0"
-    val jetty = "9.4.39.v20210325"
-    val keypool = "0.3.0"
     val literally = "1.0.0-RC1"
->>>>>>> 5dd3e898
     val logback = "1.2.3"
     val log4cats = "2.0.0-RC1"
     val log4s = "1.10.0-M5"
