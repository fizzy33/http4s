package org.http4s.sbt

import dotty.tools.sbtplugin.DottyPlugin.autoImport._
import com.timushev.sbt.updates.UpdatesPlugin.autoImport._ // autoImport vs. UpdateKeys necessary here for implicit
import com.typesafe.sbt.SbtGit.git
import com.typesafe.sbt.git.JGit
import de.heikoseeberger.sbtheader.{License, LicenseStyle}
import de.heikoseeberger.sbtheader.HeaderPlugin.autoImport._
import explicitdeps.ExplicitDepsPlugin.autoImport.unusedCompileDependenciesFilter
import sbt.Keys._
import sbt._
import sbtspiewak.NowarnCompatPlugin.autoImport.nowarnCompatAnnotationProvider

object Http4sPlugin extends AutoPlugin {
  object autoImport {
    val isCi = settingKey[Boolean]("true if this build is running on CI")
    val http4sApiVersion = taskKey[(Int, Int)]("API version of http4s")
    val http4sBuildData = taskKey[Unit]("Export build metadata for Hugo")
  }
  import autoImport._

  override def trigger = allRequirements

  override def requires = Http4sOrgPlugin

  val scala_213 = "2.13.4"
  val scala_212 = "2.12.13"

  override lazy val globalSettings = Seq(
    isCi := sys.env.get("CI").isDefined
  )

  override lazy val buildSettings = Seq(
    // Many steps only run on one build. We distinguish the primary build from
    // secondary builds by the Travis build number.
    http4sApiVersion := version.map {
      case VersionNumber(Seq(major, minor, _*), _, _) => (major.toInt, minor.toInt)
    }.value,
  ) ++ sbtghactionsSettings

  override lazy val projectSettings: Seq[Setting[_]] = Seq(
    http4sBuildData := {
      val dest = target.value / "hugo-data" / "build.toml"
      val (major, minor) = http4sApiVersion.value

      val releases = latestPerMinorVersion(baseDirectory.value)
        .map { case ((major, minor), v) => s""""$major.$minor" = "${v.toString}""""}
        .mkString("\n")

      // Would be more elegant if `[versions.http4s]` was nested, but then
      // the index lookups in `shortcodes/version.html` get complicated.
      val buildData: String =
        s"""
           |[versions]
           |"http4s.api" = "$major.$minor"
           |"http4s.current" = "${version.value}"
           |"http4s.doc" = "${docExampleVersion(version.value)}"
           |circe = "${circeJawn.revision}"
           |cryptobits = "${cryptobits.revision}"
           |"argonaut-shapeless_6.2" = "1.2.0-M6"
           |
           |[releases]
           |$releases
         """.stripMargin

      IO.write(dest, buildData)
    },

    // servlet-4.0 is not yet supported by jetty-9 or tomcat-9, so don't accidentally depend on its new features
    dependencyUpdatesFilter -= moduleFilter(organization = "javax.servlet", revision = "4.0.0"),
    dependencyUpdatesFilter -= moduleFilter(organization = "javax.servlet", revision = "4.0.1"),
    // servlet containers skipped until we figure out our Jakarta EE strategy
    dependencyUpdatesFilter -= moduleFilter(organization = "org.eclipse.jetty*", revision = "10.0.*"),
    dependencyUpdatesFilter -= moduleFilter(organization = "org.eclipse.jetty*", revision = "11.0.*"),
    dependencyUpdatesFilter -= moduleFilter(organization = "org.apache.tomcat", revision = "10.0.*"),
    // Cursed release. Calls ByteBuffer incompatibly with JDK8
    dependencyUpdatesFilter -= moduleFilter(name = "boopickle", revision = "1.3.2"),
    // Incompatible with latest circe: https://github.com/circe/circe/pull/1591
    dependencyUpdatesFilter -= moduleFilter(name = "jawn*", revision = "1.0.2"),
    dependencyUpdatesFilter -= moduleFilter(name = "jawn*", revision = "1.0.3"),
<<<<<<< HEAD
    // https://github.com/scalacenter/scalafix/issues/1299
    dependencyUpdatesFilter -= moduleFilter(name = "scalafix-core", revision = "0.9.24"),
=======
    // Unsure about binary compatibility
    dependencyUpdatesFilter -= moduleFilter(name = "okio", revision = "2.10.0"),
>>>>>>> d5faa3a6

    excludeFilter.in(headerSources) := HiddenFileFilter ||
      new FileFilter {
        def accept(file: File) = {
          attributedSources.contains(baseDirectory.value.toPath.relativize(file.toPath).toString)
        }

        val attributedSources = Set(
          "src/main/scala/org/http4s/argonaut/Parser.scala",
          "src/main/scala/org/http4s/CacheDirective.scala",
          "src/main/scala/org/http4s/Challenge.scala",
          "src/main/scala/org/http4s/Charset.scala",
          "src/main/scala/org/http4s/ContentCoding.scala",
          "src/main/scala/org/http4s/Credentials.scala",
          "src/main/scala/org/http4s/Header.scala",
          "src/main/scala/org/http4s/LanguageTag.scala",
          "src/main/scala/org/http4s/MediaType.scala",
          "src/main/scala/org/http4s/RangeUnit.scala",
          "src/main/scala/org/http4s/ResponseCookie.scala",
          "src/main/scala/org/http4s/TransferCoding.scala",
          "src/main/scala/org/http4s/Uri.scala",
          "src/main/scala/org/http4s/internal/CharPredicate.scala",
          "src/main/scala/org/http4s/parser/AcceptCharsetHeader.scala",
          "src/main/scala/org/http4s/parser/AcceptEncodingHeader.scala",
          "src/main/scala/org/http4s/parser/AcceptHeader.scala",
          "src/main/scala/org/http4s/parser/AcceptLanguageHeader.scala",
          "src/main/scala/org/http4s/parser/AdditionalRules.scala",
          "src/main/scala/org/http4s/parser/AuthorizationHeader.scala",
          "src/main/scala/org/http4s/parser/CacheControlHeader.scala",
          "src/main/scala/org/http4s/parser/ContentTypeHeader.scala",
          "src/main/scala/org/http4s/parser/CookieHeader.scala",
          "src/main/scala/org/http4s/parser/HttpHeaderParser.scala",
          "src/main/scala/org/http4s/parser/Rfc2616BasicRules.scala",
          "src/main/scala/org/http4s/parser/SimpleHeaders.scala",
          "src/main/scala/org/http4s/parser/WwwAuthenticateHeader.scala",
          "src/main/scala/org/http4s/util/UrlCoding.scala",
          "src/main/scala/org/http4s/dsl/impl/Path.scala",
          "src/test/scala/org/http4s/dsl/PathSpec.scala",
          "src/main/scala/org/http4s/ember/core/ChunkedEncoding.scala",
          "src/main/scala/org/http4s/testing/ErrorReportingUtils.scala",
          "src/main/scala/org/http4s/testing/IOMatchers.scala",
          "src/main/scala/org/http4s/testing/RunTimedMatchers.scala",
          "src/test/scala/org/http4s/Http4sSpec.scala",
          "src/test/scala/org/http4s/util/illTyped.scala",
          "src/test/scala/org/http4s/testing/ErrorReporting.scala",
          "src/test/scala/org/http4s/UriSpec.scala"
        )
      },

    nowarnCompatAnnotationProvider := None,
  )

  def extractApiVersion(version: String) = {
    val VersionExtractor = """(\d+)\.(\d+)[-.].*""".r
    version match {
      case VersionExtractor(major, minor) => (major.toInt, minor.toInt)
    }
  }

  def extractDocsPrefix(version: String) =
    extractApiVersion(version).productIterator.mkString("/v", ".", "")

  /**
    * @return the version we want to document, for example in mdoc,
    * given the version being built.
    *
    * For snapshots after a stable release, return the previous stable
    * release.  For snapshots of 0.16.0 and 0.17.0, return the latest
    * milestone.  Otherwise, just return the current version.
    */
  def docExampleVersion(currentVersion: String) = {
    val MilestoneVersionExtractor = """(0).(16|17).(0)a?-SNAPSHOT""".r
    val latestMilestone = "M1"
    val VersionExtractor = """(\d+)\.(\d+)\.(\d+).*""".r
    currentVersion match {
      case MilestoneVersionExtractor(major, minor, patch) =>
        s"${major.toInt}.${minor.toInt}.${patch.toInt}-$latestMilestone"
      case VersionExtractor(major, minor, patch) if patch.toInt > 0 =>
        s"${major.toInt}.${minor.toInt}.${patch.toInt - 1}"
      case _ =>
        currentVersion
    }
  }

  def latestPerMinorVersion(file: File): Map[(Long, Long), VersionNumber] = {
    def majorMinor(v: VersionNumber) = v match {
      case VersionNumber(Seq(major, minor, _), _, _) =>
        Some((major, minor))
      case _ =>
        None
    }

    // M before RC before final
    def patchSortKey(v: VersionNumber) = v match {
      case VersionNumber(Seq(_, _, patch), Seq(q), _) if q startsWith "M" =>
        (patch, 0L, q.drop(1).toLong)
      case VersionNumber(Seq(_, _, patch), Seq(q), _) if q startsWith "RC" =>
        (patch, 1L, q.drop(2).toLong)
      case VersionNumber(Seq(_, _, patch), Seq(), _) => (patch, 2L, 0L)
      case _ => (-1L, -1L, -1L)
    }

    JGit(file).tags.collect {
      case ref if ref.getName.startsWith("refs/tags/v") =>
        VersionNumber(ref.getName.substring("refs/tags/v".size))
    }.foldLeft(Map.empty[(Long, Long), VersionNumber]) {
      case (m, v) =>
        majorMinor(v) match {
          case Some(key) =>
            val max = m.get(key).fold(v) { v0 => Ordering[(Long, Long, Long)].on(patchSortKey).max(v, v0) }
            m.updated(key, max)
          case None => m
        }
    }
  }

  def docsProjectSettings: Seq[Setting[_]] = {
    import com.typesafe.sbt.site.hugo.HugoPlugin.autoImport._
    Seq(
      git.remoteRepo := "git@github.com:http4s/http4s.git",
      Hugo / includeFilter := (
        "*.html" | "*.png" | "*.jpg" | "*.gif" | "*.ico" | "*.svg" |
          "*.js" | "*.swf" | "*.json" | "*.md" |
          "*.css" | "*.woff" | "*.woff2" | "*.ttf" |
          "CNAME" | "_config.yml" | "_redirects"
      )
    )
  }

  def sbtghactionsSettings: Seq[Setting[_]] = {
    import sbtghactions._
    import sbtghactions.GenerativeKeys._

    val setupHugoStep = WorkflowStep.Run(List("""
      |echo "$HOME/bin" > $GITHUB_PATH
      |HUGO_VERSION=0.26 scripts/install-hugo
    """.stripMargin), name = Some("Setup Hugo"))

    def siteBuildJob(subproject: String) =
      WorkflowJob(
        id = subproject,
        name = s"Build $subproject",
        scalas = List(scala_212),
        steps = List(
          WorkflowStep.CheckoutFull,
          WorkflowStep.SetupScala,
          setupHugoStep,
          WorkflowStep.Sbt(List(s"$subproject/makeSite"), name = Some(s"Build $subproject"))
        )
      )

    def sitePublishStep(subproject: String) = WorkflowStep.Run(List(s"""
      |eval "$$(ssh-agent -s)"
      |echo "$$SSH_PRIVATE_KEY" | ssh-add -
      |git config --global user.name "GitHub Actions CI"
      |git config --global user.email "ghactions@invalid"
      |sbt ++$scala_212 $subproject/makeSite $subproject/ghpagesPushSite
      |
      """.stripMargin),
      name = Some(s"Publish $subproject"),
      env = Map("SSH_PRIVATE_KEY" -> "${{ secrets.SSH_PRIVATE_KEY }}")
    )

    Http4sOrgPlugin.githubActionsSettings ++ Seq(
      githubWorkflowBuild := Seq(
        WorkflowStep
          .Sbt(List("scalafmtCheckAll"), name = Some("Check formatting")),
        WorkflowStep.Sbt(List("headerCheck", "test:headerCheck"), name = Some("Check headers")),
        WorkflowStep.Sbt(List("test:compile"), name = Some("Compile")),
        WorkflowStep.Sbt(List("mimaReportBinaryIssues"), name = Some("Check binary compatibility")),
        WorkflowStep.Sbt(List("unusedCompileDependenciesTest"), name = Some("Check unused dependencies")),
        WorkflowStep.Sbt(List("test"), name = Some("Run tests")),
        // WorkflowStep.Sbt(List("doc"), name = Some("Build docs"))
      ),
      githubWorkflowTargetBranches :=
        // "*" doesn't include slashes
        List("*", "series/*"),
      githubWorkflowPublishPreamble := {
        githubWorkflowPublishPreamble.value ++ Seq(
          WorkflowStep.Run(List("git status"))
        )
      },
      githubWorkflowPublishTargetBranches := Seq(
        RefPredicate.Equals(Ref.Branch("main")),
        RefPredicate.StartsWith(Ref.Tag("v"))
      ),
      githubWorkflowPublishPostamble := Seq(
        setupHugoStep,
        sitePublishStep("website"),
        // sitePublishStep("docs")
      ),
      // this results in nonexistant directories trying to be compressed
      githubWorkflowArtifactUpload := false,
      githubWorkflowAddedJobs := Seq(
        siteBuildJob("website"), 
        // siteBuildJob("docs")
      ),
    )
  }

  object V { // Dependency versions
    // We pull multiple modules from several projects. This is a convenient
    // reference of all the projects we depend on, and hopefully will reduce
    // error-prone merge conflicts in the dependencies below.
    val argonaut = "6.3.3"
    val asyncHttpClient = "2.12.2"
    val blaze = "0.14.15"
    val boopickle = "1.3.3"
    val caseInsensitive = "1.0.0-RC2"
    val cats = "2.3.1"
<<<<<<< HEAD
    val catsEffect = "3.0.0-M5"
    val catsEffectTesting = "1.0.0-M1"
=======
    val catsEffect = "2.3.1"
    val catsEffectTesting = "0.5.1"
>>>>>>> d5faa3a6
    val catsParse = "0.3.0"
    val circe = "0.14.0-M3"
    val cryptobits = "1.3"
    val disciplineCore = "1.1.3"
    val disciplineSpecs2 = "1.1.3"
    val dropwizardMetrics = "4.1.17"
    val fs2 = "3.0.0-M7"
    val jacksonDatabind = "2.12.1"
    val jawn = "1.0.3"
    val jawnFs2 = "2.0.0-M2"
    val jetty = "9.4.36.v20210114"
    val json4s = "3.6.10"
    val log4cats = "2.0.0-M1"
    val keypool = "0.4.0-M1"
    val logback = "1.2.3"
    val log4s = "1.10.0-M4"
    val mockito = "3.5.15"
    val munit = "0.7.18"
    val munitCatsEffect = "0.13.0"
    val munitDiscipline = "1.0.4"
    val netty = "4.1.58.Final"
    val okio = "2.10.0"
    val okhttp = "4.9.1"
    val playJson = "2.10.0-RC1"
    val prometheusClient = "0.10.0"
    val reactiveStreams = "1.0.3"
    val quasiquotes = "2.1.0"
    val scalacheck = "1.15.2"
    val scalacheckEffect = "0.7.0"
    val scalafix = _root_.scalafix.sbt.BuildInfo.scalafixVersion
    val scalatags = "0.9.3"
    val scalaXml = "1.3.0"
    val scodecBits = "1.1.23"
    val servlet = "3.1.0"
    val slf4j = "1.7.30"
    val specs2 = "4.10.6"
    val tomcat = "9.0.41"
    val treehugger = "0.4.4"
    val twirl = "1.4.2"
    val vault = "3.0.0-M1"
  }

  lazy val argonaut                         = "io.argonaut"            %% "argonaut"                  % V.argonaut
  lazy val argonautJawn                     = "io.argonaut"            %% "argonaut-jawn"             % V.argonaut
  lazy val asyncHttpClient                  = "org.asynchttpclient"    %  "async-http-client"         % V.asyncHttpClient
  lazy val blazeCore                        = "org.http4s"             %% "blaze-core"                % V.blaze
  lazy val blazeHttp                        = "org.http4s"             %% "blaze-http"                % V.blaze
  lazy val boopickle                        = "io.suzaku"              %% "boopickle"                 % V.boopickle
  lazy val caseInsensitive                  = "org.typelevel"          %% "case-insensitive"          % V.caseInsensitive
  lazy val caseInsensitiveTesting           = "org.typelevel"          %% "case-insensitive-testing"  % V.caseInsensitive
  lazy val catsCore                         = "org.typelevel"          %% "cats-core"                 % V.cats
  lazy val catsEffect                       = "org.typelevel"          %% "cats-effect"               % V.catsEffect
  lazy val catsEffectLaws                   = "org.typelevel"          %% "cats-effect-laws"          % V.catsEffect
  lazy val catsEffectTestkit                = "org.typelevel"          %% "cats-effect-testkit"       % V.catsEffect
  lazy val catsEffectTestingSpecs2          = "com.codecommit"         %% "cats-effect-testing-specs2" % V.catsEffectTesting
  lazy val catsLaws                         = "org.typelevel"          %% "cats-laws"                 % V.cats
  lazy val catsParse                        = "org.typelevel"          %% "cats-parse"                % V.catsParse
  lazy val circeCore                        = "io.circe"               %% "circe-core"                % V.circe
  lazy val circeGeneric                     = "io.circe"               %% "circe-generic"             % V.circe
  lazy val circeJawn                        = "io.circe"               %% "circe-jawn"                % V.circe
  lazy val circeLiteral                     = "io.circe"               %% "circe-literal"             % V.circe
  lazy val circeParser                      = "io.circe"               %% "circe-parser"              % V.circe
  lazy val circeTesting                     = "io.circe"               %% "circe-testing"             % V.circe
  lazy val cryptobits                       = "org.reactormonk"        %% "cryptobits"                % V.cryptobits
  lazy val disciplineCore                   = "org.typelevel"          %% "discipline-core"           % V.disciplineCore
  lazy val disciplineSpecs2                 = "org.typelevel"          %% "discipline-specs2"         % V.disciplineSpecs2
  lazy val dropwizardMetricsCore            = "io.dropwizard.metrics"  %  "metrics-core"              % V.dropwizardMetrics
  lazy val dropwizardMetricsJson            = "io.dropwizard.metrics"  %  "metrics-json"              % V.dropwizardMetrics
  lazy val fs2Core                          = "co.fs2"                 %% "fs2-core"                  % V.fs2
  lazy val fs2Io                            = "co.fs2"                 %% "fs2-io"                    % V.fs2
  lazy val fs2ReactiveStreams               = "co.fs2"                 %% "fs2-reactive-streams"      % V.fs2
  lazy val jacksonDatabind                  = "com.fasterxml.jackson.core" % "jackson-databind"       % V.jacksonDatabind
  lazy val javaxServletApi                  = "javax.servlet"          %  "javax.servlet-api"         % V.servlet
  lazy val jawnFs2                          = "org.typelevel"          %% "jawn-fs2"                  % V.jawnFs2
  lazy val jawnJson4s                       = "org.typelevel"          %% "jawn-json4s"               % V.jawn
  lazy val jawnParser                       = "org.typelevel"          %% "jawn-parser"               % V.jawn
  lazy val jawnPlay                         = "org.typelevel"          %% "jawn-play"                 % V.jawn
  lazy val jettyClient                      = "org.eclipse.jetty"      %  "jetty-client"              % V.jetty
  lazy val jettyHttp                        = "org.eclipse.jetty"      %  "jetty-http"                % V.jetty
  lazy val jettyHttp2Server                 = "org.eclipse.jetty.http2" %  "http2-server"             % V.jetty
  lazy val jettyRunner                      = "org.eclipse.jetty"      %  "jetty-runner"              % V.jetty
  lazy val jettyServer                      = "org.eclipse.jetty"      %  "jetty-server"              % V.jetty
  lazy val jettyServlet                     = "org.eclipse.jetty"      %  "jetty-servlet"             % V.jetty
  lazy val jettyUtil                        = "org.eclipse.jetty"      %  "jetty-util"                % V.jetty
  lazy val json4sCore                       = "org.json4s"             %% "json4s-core"               % V.json4s
  lazy val json4sJackson                    = "org.json4s"             %% "json4s-jackson"            % V.json4s
  lazy val json4sNative                     = "org.json4s"             %% "json4s-native"             % V.json4s
  lazy val keypool                          = "org.typelevel"          %% "keypool"                   % V.keypool
  lazy val log4catsCore                     = "org.typelevel"          %% "log4cats-core"             % V.log4cats
  lazy val log4catsSlf4j                    = "org.typelevel"          %% "log4cats-slf4j"            % V.log4cats
  lazy val log4catsTesting                  = "org.typelevel"          %% "log4cats-testing"          % V.log4cats
  lazy val log4s                            = "org.log4s"              %% "log4s"                     % V.log4s
  lazy val logbackClassic                   = "ch.qos.logback"         %  "logback-classic"           % V.logback
  lazy val munit                            = "org.scalameta"          %% "munit"                     % V.munit
  lazy val munitCatsEffect                  = "org.typelevel"          %% "munit-cats-effect-3"       % V.munitCatsEffect
  lazy val munitDiscipline                  = "org.typelevel"          %% "discipline-munit"          % V.munitDiscipline
  lazy val nettyBuffer                      = "io.netty"               %  "netty-buffer"              % V.netty
  lazy val nettyCodecHttp                   = "io.netty"               %  "netty-codec-http"          % V.netty
  lazy val okio                             = "com.squareup.okio"      %  "okio"                      % V.okio
  lazy val okhttp                           = "com.squareup.okhttp3"   %  "okhttp"                    % V.okhttp
  lazy val playJson                         = "com.typesafe.play"      %% "play-json"                 % V.playJson
  lazy val prometheusClient                 = "io.prometheus"          %  "simpleclient"              % V.prometheusClient
  lazy val prometheusCommon                 = "io.prometheus"          %  "simpleclient_common"       % V.prometheusClient
  lazy val prometheusHotspot                = "io.prometheus"          %  "simpleclient_hotspot"      % V.prometheusClient
  lazy val reactiveStreams                  = "org.reactivestreams"    %  "reactive-streams"          % V.reactiveStreams
  lazy val quasiquotes                      = "org.scalamacros"        %% "quasiquotes"               % V.quasiquotes
  lazy val scalacheck                       = "org.scalacheck"         %% "scalacheck"                % V.scalacheck
  lazy val scalacheckEffect                 = "org.typelevel"          %% "scalacheck-effect"         % V.scalacheckEffect
  lazy val scalacheckEffectMunit            = "org.typelevel"          %% "scalacheck-effect-munit"   % V.scalacheckEffect
  def scalaReflect(sv: String)              = "org.scala-lang"         %  "scala-reflect"             % sv
  lazy val scalatagsApi                     = "com.lihaoyi"            %% "scalatags"                 % V.scalatags
  lazy val scalaXml                         = "org.scala-lang.modules" %% "scala-xml"                 % V.scalaXml
  lazy val scodecBits                       = "org.scodec"             %% "scodec-bits"               % V.scodecBits
  lazy val slf4jApi                         = "org.slf4j"              %  "slf4j-api"                 % V.slf4j
  lazy val specs2Cats                       = "org.specs2"             %% "specs2-cats"               % V.specs2
  lazy val specs2Common                     = "org.specs2"             %% "specs2-common"             % V.specs2
  lazy val specs2Core                       = "org.specs2"             %% "specs2-core"               % V.specs2
  lazy val specs2Matcher                    = "org.specs2"             %% "specs2-matcher"            % V.specs2
  lazy val specs2MatcherExtra               = "org.specs2"             %% "specs2-matcher-extra"      % V.specs2
  lazy val specs2Scalacheck                 = "org.specs2"             %% "specs2-scalacheck"         % V.specs2
  lazy val tomcatCatalina                   = "org.apache.tomcat"      %  "tomcat-catalina"           % V.tomcat
  lazy val tomcatCoyote                     = "org.apache.tomcat"      %  "tomcat-coyote"             % V.tomcat
  lazy val tomcatUtilScan                   = "org.apache.tomcat"      %  "tomcat-util-scan"          % V.tomcat
  lazy val treeHugger                       = "com.eed3si9n"           %% "treehugger"                % V.treehugger
  lazy val twirlApi                         = "com.typesafe.play"      %% "twirl-api"                 % V.twirl
  lazy val vault                            = "org.typelevel"          %% "vault"                     % V.vault
}<|MERGE_RESOLUTION|>--- conflicted
+++ resolved
@@ -78,13 +78,6 @@
     // Incompatible with latest circe: https://github.com/circe/circe/pull/1591
     dependencyUpdatesFilter -= moduleFilter(name = "jawn*", revision = "1.0.2"),
     dependencyUpdatesFilter -= moduleFilter(name = "jawn*", revision = "1.0.3"),
-<<<<<<< HEAD
-    // https://github.com/scalacenter/scalafix/issues/1299
-    dependencyUpdatesFilter -= moduleFilter(name = "scalafix-core", revision = "0.9.24"),
-=======
-    // Unsure about binary compatibility
-    dependencyUpdatesFilter -= moduleFilter(name = "okio", revision = "2.10.0"),
->>>>>>> d5faa3a6
 
     excludeFilter.in(headerSources) := HiddenFileFilter ||
       new FileFilter {
@@ -295,13 +288,8 @@
     val boopickle = "1.3.3"
     val caseInsensitive = "1.0.0-RC2"
     val cats = "2.3.1"
-<<<<<<< HEAD
     val catsEffect = "3.0.0-M5"
     val catsEffectTesting = "1.0.0-M1"
-=======
-    val catsEffect = "2.3.1"
-    val catsEffectTesting = "0.5.1"
->>>>>>> d5faa3a6
     val catsParse = "0.3.0"
     val circe = "0.14.0-M3"
     val cryptobits = "1.3"
