package org.http4s.sbt

import com.timushev.sbt.updates.UpdatesPlugin.autoImport._ // autoImport vs. UpdateKeys necessary here for implicit
import com.typesafe.sbt.SbtGit.git
import com.typesafe.sbt.git.JGit
import de.heikoseeberger.sbtheader.{License, LicenseStyle}
import de.heikoseeberger.sbtheader.HeaderPlugin.autoImport._
import explicitdeps.ExplicitDepsPlugin.autoImport.unusedCompileDependenciesFilter
import sbt.Keys._
import sbt._

object Http4sPlugin extends AutoPlugin {
  object autoImport {
    val isCi = settingKey[Boolean]("true if this build is running on CI")
    val http4sApiVersion = taskKey[(Int, Int)]("API version of http4s")
    val http4sBuildData = taskKey[Unit]("Export build metadata for Hugo")
  }
  import autoImport._

  override def trigger = allRequirements

  override def requires = Http4sOrgPlugin

  val scala_213 = "2.13.3"
  val scala_212 = "2.12.12"
  val scalaVersions = Seq(scala_213, scala_212)

  override lazy val buildSettings = Seq(
    // Many steps only run on one build. We distinguish the primary build from
    // secondary builds by the Travis build number.
    isCi := sys.env.get("CI").isDefined,
    ThisBuild / http4sApiVersion := (ThisBuild / version).map {
      case VersionNumber(Seq(major, minor, _*), _, _) => (major.toInt, minor.toInt)
    }.value,
    crossScalaVersions := scalaVersions,
  ) ++ sbtghactionsSettings

  override lazy val projectSettings: Seq[Setting[_]] = Seq(
    scalaVersion := scala_213,
    crossScalaVersions := scalaVersions,

    addCompilerPlugin("org.typelevel" % "kind-projector" % "0.11.0" cross CrossVersion.full),
    addCompilerPlugin("com.olegpy" %% "better-monadic-for" % "0.3.1"),

    http4sBuildData := {
      val dest = target.value / "hugo-data" / "build.toml"
      val (major, minor) = http4sApiVersion.value

      val releases = latestPerMinorVersion(baseDirectory.value)
        .map { case ((major, minor), v) => s""""$major.$minor" = "${v.toString}""""}
        .mkString("\n")

      // Would be more elegant if `[versions.http4s]` was nested, but then
      // the index lookups in `shortcodes/version.html` get complicated.
      val buildData: String =
        s"""
           |[versions]
           |"http4s.api" = "$major.$minor"
           |"http4s.current" = "${version.value}"
           |"http4s.doc" = "${docExampleVersion(version.value)}"
           |circe = "${circeJawn.revision}"
           |cryptobits = "${cryptobits.revision}"
           |"argonaut-shapeless_6.2" = "1.2.0-M6"
           |
           |[releases]
           |$releases
         """.stripMargin

      IO.write(dest, buildData)
    },

    // servlet-4.0 is not yet supported by jetty-9 or tomcat-9, so don't accidentally depend on its new features
    dependencyUpdatesFilter -= moduleFilter(organization = "javax.servlet", revision = "4.0.0"),
    dependencyUpdatesFilter -= moduleFilter(organization = "javax.servlet", revision = "4.0.1"),
    // breaks binary compatibility in caffeine module with 0.8.1
    dependencyUpdatesFilter -= moduleFilter(organization = "io.prometheus", revision = "0.9.0"),
    // Jetty prereleases appear because of their non-semver prod releases
    dependencyUpdatesFilter -= moduleFilter(organization = "org.eclipse.jetty", revision = "10.0.0-alpha0"),
    dependencyUpdatesFilter -= moduleFilter(organization = "org.eclipse.jetty", revision = "10.0.0.alpha1"),
    dependencyUpdatesFilter -= moduleFilter(organization = "org.eclipse.jetty", revision = "10.0.0.alpha2"),
    dependencyUpdatesFilter -= moduleFilter(organization = "org.eclipse.jetty", revision = "10.0.0.beta0"),
    dependencyUpdatesFilter -= moduleFilter(organization = "org.eclipse.jetty", revision = "10.0.0.beta1"),
    dependencyUpdatesFilter -= moduleFilter(organization = "org.eclipse.jetty", revision = "10.0.0.beta2"),
    dependencyUpdatesFilter -= moduleFilter(organization = "org.eclipse.jetty", revision = "10.0.0.beta3"),
    dependencyUpdatesFilter -= moduleFilter(organization = "org.eclipse.jetty", revision = "11.0.0-alpha0"),
    dependencyUpdatesFilter -= moduleFilter(organization = "org.eclipse.jetty", revision = "11.0.0.beta1"),
    dependencyUpdatesFilter -= moduleFilter(organization = "org.eclipse.jetty", revision = "11.0.0.beta2"),
    dependencyUpdatesFilter -= moduleFilter(organization = "org.eclipse.jetty", revision = "11.0.0.beta3"),
    dependencyUpdatesFilter -= moduleFilter(organization = "org.eclipse.jetty.http2", revision = "10.0.0-alpha0"),
    dependencyUpdatesFilter -= moduleFilter(organization = "org.eclipse.jetty.http2", revision = "10.0.0.alpha1"),
    dependencyUpdatesFilter -= moduleFilter(organization = "org.eclipse.jetty.http2", revision = "10.0.0.alpha2"),
    dependencyUpdatesFilter -= moduleFilter(organization = "org.eclipse.jetty.http2", revision = "10.0.0.beta0"),
    dependencyUpdatesFilter -= moduleFilter(organization = "org.eclipse.jetty.http2", revision = "10.0.0.beta1"),
    dependencyUpdatesFilter -= moduleFilter(organization = "org.eclipse.jetty.http2", revision = "10.0.0.beta2"),
    dependencyUpdatesFilter -= moduleFilter(organization = "org.eclipse.jetty.http2", revision = "10.0.0.beta3"),
    dependencyUpdatesFilter -= moduleFilter(organization = "org.eclipse.jetty.http2", revision = "11.0.0-alpha0"),
    dependencyUpdatesFilter -= moduleFilter(organization = "org.eclipse.jetty.http2", revision = "11.0.0.beta1"),
    dependencyUpdatesFilter -= moduleFilter(organization = "org.eclipse.jetty.http2", revision = "11.0.0.beta2"),
    dependencyUpdatesFilter -= moduleFilter(organization = "org.eclipse.jetty.http2", revision = "11.0.0.beta3"),
    // Broke binary compatibility with 2.10.5
    dependencyUpdatesFilter -= moduleFilter(organization = "org.asynchttpclient", revision = "2.11.0"),
    dependencyUpdatesFilter -= moduleFilter(organization = "org.asynchttpclient", revision = "2.12.0"),
    dependencyUpdatesFilter -= moduleFilter(organization = "org.asynchttpclient", revision = "2.12.1"),
    // No release notes. If it's compatible with 6.2.5, prove it and PR it.
    dependencyUpdatesFilter -= moduleFilter(organization = "io.argonaut"),
    dependencyUpdatesFilter -= moduleFilter(organization = "io.argonaut", revision = "6.3.1"),
    dependencyUpdatesFilter -= moduleFilter(organization = "io.argonaut", revision = "6.3.2"),
    // Cursed release. Calls ByteBuffer incompatibly with JDK8
    dependencyUpdatesFilter -= moduleFilter(name = "boopickle", revision = "1.3.2"),
    // Dropped joda-time support, wait for next breaking release
    dependencyUpdatesFilter -= moduleFilter(organization = "com.typesafe.play", revision = "2.9.0"),
    // Depends on a milestone and quietly bumps us to cats and cats-effect milestones
    dependencyUpdatesFilter -= moduleFilter(organization = "com.codecommit", name = "cats-effect-testing-specs2", revision = "0.4.2"),

    excludeFilter.in(headerSources) := HiddenFileFilter ||
      new FileFilter {
        def accept(file: File) = {
          attributedSources.contains(baseDirectory.value.toPath.relativize(file.toPath).toString)
        }

        val attributedSources = Set(
          "src/main/scala/org/http4s/argonaut/Parser.scala",
          "src/main/scala/org/http4s/CacheDirective.scala",
          "src/main/scala/org/http4s/Challenge.scala",
          "src/main/scala/org/http4s/Charset.scala",
          "src/main/scala/org/http4s/ContentCoding.scala",
          "src/main/scala/org/http4s/Credentials.scala",
          "src/main/scala/org/http4s/Header.scala",
          "src/main/scala/org/http4s/LanguageTag.scala",
          "src/main/scala/org/http4s/MediaType.scala",
          "src/main/scala/org/http4s/RangeUnit.scala",
          "src/main/scala/org/http4s/ResponseCookie.scala",
          "src/main/scala/org/http4s/TransferCoding.scala",
          "src/main/scala/org/http4s/Uri.scala",
          "src/main/scala/org/http4s/parser/AcceptCharsetHeader.scala",
          "src/main/scala/org/http4s/parser/AcceptEncodingHeader.scala",
          "src/main/scala/org/http4s/parser/AcceptHeader.scala",
          "src/main/scala/org/http4s/parser/AcceptLanguageHeader.scala",
          "src/main/scala/org/http4s/parser/AdditionalRules.scala",
          "src/main/scala/org/http4s/parser/AuthorizationHeader.scala",
          "src/main/scala/org/http4s/parser/CacheControlHeader.scala",
          "src/main/scala/org/http4s/parser/ContentTypeHeader.scala",
          "src/main/scala/org/http4s/parser/CookieHeader.scala",
          "src/main/scala/org/http4s/parser/HttpHeaderParser.scala",
          "src/main/scala/org/http4s/parser/Rfc2616BasicRules.scala",
          "src/main/scala/org/http4s/parser/SimpleHeaders.scala",
          "src/main/scala/org/http4s/parser/WwwAuthenticateHeader.scala",
          "src/main/scala/org/http4s/util/UrlCoding.scala",
          "src/main/scala/org/http4s/dsl/impl/Path.scala",
          "src/test/scala/org/http4s/dsl/PathSpec.scala",
          "src/main/scala/org/http4s/ember/core/ChunkedEncoding.scala",
          "src/main/scala/org/http4s/testing/ErrorReportingUtils.scala",
          "src/main/scala/org/http4s/testing/IOMatchers.scala",
          "src/main/scala/org/http4s/testing/RunTimedMatchers.scala",
          "src/test/scala/org/http4s/Http4sSpec.scala",
          "src/test/scala/org/http4s/util/illTyped.scala",
          "src/test/scala/org/http4s/testing/ErrorReporting.scala",
          "src/test/scala/org/http4s/UriSpec.scala"
        )
      }
  )

  def extractApiVersion(version: String) = {
    val VersionExtractor = """(\d+)\.(\d+)\..*""".r
    version match {
      case VersionExtractor(major, minor) => (major.toInt, minor.toInt)
    }
  }

  def extractDocsPrefix(version: String) =
    extractApiVersion(version).productIterator.mkString("/v", ".", "")

  /**
    * @return the version we want to document, for example in tuts,
    * given the version being built.
    *
    * For snapshots after a stable release, return the previous stable
    * release.  For snapshots of 0.16.0 and 0.17.0, return the latest
    * milestone.  Otherwise, just return the current version.
    */
  def docExampleVersion(currentVersion: String) = {
    val MilestoneVersionExtractor = """(0).(16|17).(0)a?-SNAPSHOT""".r
    val latestMilestone = "M1"
    val VersionExtractor = """(\d+)\.(\d+)\.(\d+).*""".r
    currentVersion match {
      case MilestoneVersionExtractor(major, minor, patch) =>
        s"${major.toInt}.${minor.toInt}.${patch.toInt}-$latestMilestone"
      case VersionExtractor(major, minor, patch) if patch.toInt > 0 =>
        s"${major.toInt}.${minor.toInt}.${patch.toInt - 1}"
      case _ =>
        currentVersion
    }
  }

  def latestPerMinorVersion(file: File): Map[(Long, Long), VersionNumber] = {
    def majorMinor(v: VersionNumber) = v match {
      case VersionNumber(Seq(major, minor, _), _, _) =>
        Some((major, minor))
      case _ =>
        None
    }

    // M before RC before final
    def patchSortKey(v: VersionNumber) = v match {
      case VersionNumber(Seq(_, _, patch), Seq(q), _) if q startsWith "M" =>
        (patch, 0L, q.drop(1).toLong)
      case VersionNumber(Seq(_, _, patch), Seq(q), _) if q startsWith "RC" =>
        (patch, 1L, q.drop(2).toLong)
      case VersionNumber(Seq(_, _, patch), Seq(), _) => (patch, 2L, 0L)
      case _ => (-1L, -1L, -1L)
    }

    JGit(file).tags.collect {
      case ref if ref.getName.startsWith("refs/tags/v") =>
        VersionNumber(ref.getName.substring("refs/tags/v".size))
    }.foldLeft(Map.empty[(Long, Long), VersionNumber]) {
      case (m, v) =>
        majorMinor(v) match {
          case Some(key) =>
            val max = m.get(key).fold(v) { v0 => Ordering[(Long, Long, Long)].on(patchSortKey).max(v, v0) }
            m.updated(key, max)
          case None => m
        }
    }
  }

  def docsProjectSettings: Seq[Setting[_]] = {
    import com.typesafe.sbt.site.hugo.HugoPlugin.autoImport._
    Seq(
      git.remoteRepo := "git@github.com:http4s/http4s.git",
      Hugo / includeFilter := (
        "*.html" | "*.png" | "*.jpg" | "*.gif" | "*.ico" | "*.svg" |
          "*.js" | "*.swf" | "*.json" | "*.md" |
          "*.css" | "*.woff" | "*.woff2" | "*.ttf" |
          "CNAME" | "_config.yml" | "_redirects"
      )
    )
  }

  def sbtghactionsSettings: Seq[Setting[_]] = {
    import sbtghactions._
    import sbtghactions.GenerativeKeys._

    val setupHugoStep = WorkflowStep.Run(List("""
      |echo "$HOME/bin" > $GITHUB_PATH
      |HUGO_VERSION=0.26 scripts/install-hugo
    """.stripMargin), name = Some("Setup Hugo"))

    def siteBuildJob(subproject: String) =
      WorkflowJob(
        id = subproject,
        name = s"Build $subproject",
        scalas = List(scala_212),
        steps = List(
          WorkflowStep.CheckoutFull,
          WorkflowStep.SetupScala,
          setupHugoStep,
          WorkflowStep.Sbt(List(s"$subproject/makeSite"), name = Some(s"Build $subproject"))
        )
      )

    def sitePublishStep(subproject: String) = WorkflowStep.Run(List(s"""
      |eval "$$(ssh-agent -s)"
      |echo "$$SSH_PRIVATE_KEY" | ssh-add -
      |git config --global user.name "GitHub Actions CI"
      |git config --global user.email "ghactions@invalid"
      |sbt ++$scala_212 $subproject/makeSite $subproject/ghpagesPushSite
      |
      """.stripMargin),
      name = Some(s"Publish $subproject"),
      env = Map("SSH_PRIVATE_KEY" -> "${{ secrets.SSH_PRIVATE_KEY }}")
    )

    Http4sOrgPlugin.githubActionsSettings ++ Seq(
      githubWorkflowBuild := Seq(
        WorkflowStep
          .Sbt(List("scalafmtCheckAll"), name = Some("Check formatting")),
        WorkflowStep.Sbt(List("headerCheck", "test:headerCheck"), name = Some("Check headers")),
        WorkflowStep.Sbt(List("test:compile"), name = Some("Compile")),
        WorkflowStep.Sbt(List("mimaReportBinaryIssues"), name = Some("Check binary compatibility")),
        WorkflowStep.Sbt(List("unusedCompileDependenciesTest"), name = Some("Check unused dependencies")),
        WorkflowStep.Sbt(List("test"), name = Some("Run tests")),
        WorkflowStep.Sbt(List("doc"), name = Some("Build docs"))
      ),
      githubWorkflowPublishTargetBranches := Seq(
        RefPredicate.Equals(Ref.Branch("main")),
        RefPredicate.StartsWith(Ref.Tag("v"))
      ),
      githubWorkflowPublishPreamble += WorkflowStep.Use("olafurpg", "setup-gpg", "v3"),
      githubWorkflowPublish := Seq(
        WorkflowStep.Sbt(
          List("ci-release"),
          name = Some("Release"),
          env = Map(
            "PGP_PASSPHRASE" -> "${{ secrets.PGP_PASSPHRASE }}",
            "PGP_SECRET" -> "${{ secrets.PGP_SECRET }}",
            "SONATYPE_PASSWORD" -> "${{ secrets.SONATYPE_PASSWORD }}",
            "SONATYPE_USERNAME" -> "${{ secrets.SONATYPE_USERNAME }}",
            "CI_SNAPSHOT_RELEASE" -> "+publishSigned"
          )
        ),
        setupHugoStep,
        sitePublishStep("website"),
        sitePublishStep("docs")
      ),
      // this results in nonexistant directories trying to be compressed
      githubWorkflowArtifactUpload := false,
      githubWorkflowAddedJobs := Seq(siteBuildJob("website"), siteBuildJob("docs"))
    )
  }

  object V { // Dependency versions
    // We pull multiple modules from several projects. This is a convenient
    // reference of all the projects we depend on, and hopefully will reduce
    // error-prone merge conflicts in the dependencies below.
    val argonaut = "6.2.5"
    val asyncHttpClient = "2.10.5"
    val blaze = "0.14.14"
    val boopickle = "1.3.3"
    val cats = "2.2.0"
    val catsEffect = "2.2.0"
    val catsEffectTesting = "0.4.1"
    val circe = "0.13.0"
    val cryptobits = "1.3"
    val disciplineCore = "1.1.2"
    val disciplineSpecs2 = "1.1.1"
    val dropwizardMetrics = "4.1.15"
    val fs2 = "2.4.5"
<<<<<<< HEAD
    val jacksonDatabind = "2.11.3"
    val jawn = "1.0.0"
=======
    val jawn = "1.0.1"
>>>>>>> 3d3d1da6
    val jawnFs2 = "1.0.0"
    val jetty = "9.4.34.v20201102"
    val json4s = "3.6.10"
    val log4cats = "1.1.1"
    val keypool = "0.2.0"
    val logback = "1.2.3"
    val log4s = "1.9.0"
    val mockito = "3.5.15"
    val netty = "4.1.54.Final"
<<<<<<< HEAD
    val okio = "2.9.0"
=======
>>>>>>> 3d3d1da6
    val okhttp = "4.9.0"
    val parboiledHttp4s = "2.0.1"
    val playJson = "2.9.1"
    val prometheusClient = "0.8.1"
    val reactiveStreams = "1.0.3"
    val quasiquotes = "2.1.0"
    val scalacheck = "1.15.1"
    val scalafix = _root_.scalafix.sbt.BuildInfo.scalafixVersion
    val scalatags = "0.9.2"
    val scalaXml = "1.3.0"
    val scodecBits = "1.1.21"
    val servlet = "3.1.0"
    val slf4j = "1.7.30"
    val specs2 = "4.10.5"
    val tomcat = "9.0.40"
    val treehugger = "0.4.4"
    val twirl = "1.4.2"
    val vault = "2.0.0"
  }

  lazy val argonaut                         = "io.argonaut"            %% "argonaut"                  % V.argonaut
  lazy val asyncHttpClient                  = "org.asynchttpclient"    %  "async-http-client"         % V.asyncHttpClient
  lazy val blazeCore                        = "org.http4s"             %% "blaze-core"                % V.blaze
  lazy val blazeHttp                        = "org.http4s"             %% "blaze-http"                % V.blaze
  lazy val boopickle                        = "io.suzaku"              %% "boopickle"                 % V.boopickle
  lazy val catsCore                         = "org.typelevel"          %% "cats-core"                 % V.cats
  lazy val catsEffect                       = "org.typelevel"          %% "cats-effect"               % V.catsEffect
  lazy val catsEffectLaws                   = "org.typelevel"          %% "cats-effect-laws"          % V.catsEffect
  lazy val catsEffectTestingSpecs2          = "com.codecommit"         %% "cats-effect-testing-specs2" % V.catsEffectTesting
  lazy val catsLaws                         = "org.typelevel"          %% "cats-laws"                 % V.cats
  lazy val circeCore                        = "io.circe"               %% "circe-core"                % V.circe
  lazy val circeGeneric                     = "io.circe"               %% "circe-generic"             % V.circe
  lazy val circeJawn                        = "io.circe"               %% "circe-jawn"                % V.circe
  lazy val circeLiteral                     = "io.circe"               %% "circe-literal"             % V.circe
  lazy val circeParser                      = "io.circe"               %% "circe-parser"              % V.circe
  lazy val circeTesting                     = "io.circe"               %% "circe-testing"             % V.circe
  lazy val cryptobits                       = "org.reactormonk"        %% "cryptobits"                % V.cryptobits
  lazy val disciplineCore                   = "org.typelevel"          %% "discipline-core"           % V.disciplineCore
  lazy val disciplineSpecs2                 = "org.typelevel"          %% "discipline-specs2"         % V.disciplineSpecs2
  lazy val dropwizardMetricsCore            = "io.dropwizard.metrics"  %  "metrics-core"              % V.dropwizardMetrics
  lazy val dropwizardMetricsJson            = "io.dropwizard.metrics"  %  "metrics-json"              % V.dropwizardMetrics
  lazy val fs2Core                          = "co.fs2"                 %% "fs2-core"                  % V.fs2
  lazy val fs2Io                            = "co.fs2"                 %% "fs2-io"                    % V.fs2
  lazy val fs2ReactiveStreams               = "co.fs2"                 %% "fs2-reactive-streams"      % V.fs2
  lazy val jacksonDatabind                  = "com.fasterxml.jackson.core" % "jackson-databind"       % V.jacksonDatabind
  lazy val javaxServletApi                  = "javax.servlet"          %  "javax.servlet-api"         % V.servlet
  lazy val jawnFs2                          = "org.http4s"             %% "jawn-fs2"                  % V.jawnFs2
  lazy val jawnJson4s                       = "org.typelevel"          %% "jawn-json4s"               % V.jawn
  lazy val jawnParser                       = "org.typelevel"          %% "jawn-parser"               % V.jawn
  lazy val jawnPlay                         = "org.typelevel"          %% "jawn-play"                 % V.jawn
  lazy val jettyClient                      = "org.eclipse.jetty"      %  "jetty-client"              % V.jetty
  lazy val jettyHttp                        = "org.eclipse.jetty"      %  "jetty-http"                % V.jetty
  lazy val jettyHttp2Server                 = "org.eclipse.jetty.http2" %  "http2-server"             % V.jetty
  lazy val jettyRunner                      = "org.eclipse.jetty"      %  "jetty-runner"              % V.jetty
  lazy val jettyServer                      = "org.eclipse.jetty"      %  "jetty-server"              % V.jetty
  lazy val jettyServlet                     = "org.eclipse.jetty"      %  "jetty-servlet"             % V.jetty
  lazy val jettyUtil                        = "org.eclipse.jetty"      %  "jetty-util"                % V.jetty
  lazy val json4sCore                       = "org.json4s"             %% "json4s-core"               % V.json4s
  lazy val json4sJackson                    = "org.json4s"             %% "json4s-jackson"            % V.json4s
  lazy val json4sNative                     = "org.json4s"             %% "json4s-native"             % V.json4s
  lazy val keypool                          = "io.chrisdavenport"      %% "keypool"                   % V.keypool
  lazy val log4catsCore                     = "io.chrisdavenport"      %% "log4cats-core"             % V.log4cats
  lazy val log4catsSlf4j                    = "io.chrisdavenport"      %% "log4cats-slf4j"            % V.log4cats
  lazy val log4catsTesting                  = "io.chrisdavenport"      %% "log4cats-testing"          % V.log4cats
  lazy val log4s                            = "org.log4s"              %% "log4s"                     % V.log4s
  lazy val logbackClassic                   = "ch.qos.logback"         %  "logback-classic"           % V.logback
  lazy val nettyBuffer                      = "io.netty"               %  "netty-buffer"              % V.netty
  lazy val nettyCodecHttp                   = "io.netty"               %  "netty-codec-http"          % V.netty
  lazy val okio                             = "com.squareup.okio"      %  "okio"                      % V.okio
  lazy val okhttp                           = "com.squareup.okhttp3"   %  "okhttp"                    % V.okhttp
  lazy val playFunctional                   = "com.typesafe.play"      %% "play-functional"           % V.playJson
  lazy val playJson                         = "com.typesafe.play"      %% "play-json"                 % V.playJson
  lazy val prometheusClient                 = "io.prometheus"          %  "simpleclient"              % V.prometheusClient
  lazy val prometheusCommon                 = "io.prometheus"          %  "simpleclient_common"       % V.prometheusClient
  lazy val prometheusHotspot                = "io.prometheus"          %  "simpleclient_hotspot"      % V.prometheusClient
  lazy val parboiled                        = "org.http4s"             %% "parboiled"                 % V.parboiledHttp4s
  lazy val reactiveStreams                  = "org.reactivestreams"    %  "reactive-streams"          % V.reactiveStreams
  lazy val quasiquotes                      = "org.scalamacros"        %% "quasiquotes"               % V.quasiquotes
  lazy val scalacheck                       = "org.scalacheck"         %% "scalacheck"                % V.scalacheck
  def scalaReflect(sv: String)              = "org.scala-lang"         %  "scala-reflect"             % sv
  lazy val scalatagsApi                     = "com.lihaoyi"            %% "scalatags"                 % V.scalatags
  lazy val scalaXml                         = "org.scala-lang.modules" %% "scala-xml"                 % V.scalaXml
  lazy val scodecBits                       = "org.scodec"             %% "scodec-bits"               % V.scodecBits
  lazy val slf4jApi                         = "org.slf4j"              %  "slf4j-api"                 % V.slf4j
  lazy val specs2Cats                       = "org.specs2"             %% "specs2-cats"               % V.specs2
  lazy val specs2Common                     = "org.specs2"             %% "specs2-common"             % V.specs2
  lazy val specs2Core                       = "org.specs2"             %% "specs2-core"               % V.specs2
  lazy val specs2Matcher                    = "org.specs2"             %% "specs2-matcher"            % V.specs2
  lazy val specs2MatcherExtra               = "org.specs2"             %% "specs2-matcher-extra"      % V.specs2
  lazy val specs2Scalacheck                 = "org.specs2"             %% "specs2-scalacheck"         % V.specs2
  lazy val tomcatCatalina                   = "org.apache.tomcat"      %  "tomcat-catalina"           % V.tomcat
  lazy val tomcatCoyote                     = "org.apache.tomcat"      %  "tomcat-coyote"             % V.tomcat
  lazy val tomcatUtilScan                   = "org.apache.tomcat"      %  "tomcat-util-scan"          % V.tomcat
  lazy val treeHugger                       = "com.eed3si9n"           %% "treehugger"                % V.treehugger
  lazy val twirlApi                         = "com.typesafe.play"      %% "twirl-api"                 % V.twirl
  lazy val vault                            = "io.chrisdavenport"      %% "vault"                     % V.vault
}<|MERGE_RESOLUTION|>--- conflicted
+++ resolved
@@ -326,12 +326,8 @@
     val disciplineSpecs2 = "1.1.1"
     val dropwizardMetrics = "4.1.15"
     val fs2 = "2.4.5"
-<<<<<<< HEAD
     val jacksonDatabind = "2.11.3"
-    val jawn = "1.0.0"
-=======
     val jawn = "1.0.1"
->>>>>>> 3d3d1da6
     val jawnFs2 = "1.0.0"
     val jetty = "9.4.34.v20201102"
     val json4s = "3.6.10"
@@ -341,10 +337,7 @@
     val log4s = "1.9.0"
     val mockito = "3.5.15"
     val netty = "4.1.54.Final"
-<<<<<<< HEAD
     val okio = "2.9.0"
-=======
->>>>>>> 3d3d1da6
     val okhttp = "4.9.0"
     val parboiledHttp4s = "2.0.1"
     val playJson = "2.9.1"
