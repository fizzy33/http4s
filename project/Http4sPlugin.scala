--- conflicted
+++ resolved
@@ -284,23 +284,13 @@
     val disciplineCore = "1.1.4"
     val dropwizardMetrics = "4.1.18"
     val fs2 = "2.5.3"
-<<<<<<< HEAD
     val ip4s = "2.0.0-RC1"
     val jacksonDatabind = "2.12.2"
     val jawn = "1.1.0"
     val jawnFs2 = "1.1.0"
-    val jetty = "9.4.38.v20210224"
+    val jetty = "9.4.39.v20210325"
     val keypool = "0.3.0"
     val literally = "1.0.0-RC1"
-=======
-    val jacksonDatabind = "2.11.4"
-    val jawn = "1.0.1"
-    val jawnFs2 = "1.0.0"
-    val jetty = "9.4.39.v20210325"
-    val json4s = "3.6.11"
-    val log4cats = "1.1.1"
-    val keypool = "0.2.0"
->>>>>>> eccbabfb
     val logback = "1.2.3"
     val log4cats = "1.2.1"
     val log4s = "1.10.0-M5"
@@ -316,14 +306,8 @@
     val quasiquotes = "2.1.0"
     val scalacheck = "1.15.3"
     val scalacheckEffect = "0.7.1"
-<<<<<<< HEAD
-    val scalatags = "0.9.3"
+    val scalatags = "0.9.4"
     val scalaXml = "2.0.0-M5"
-=======
-    val scalafix = _root_.scalafix.sbt.BuildInfo.scalafixVersion
-    val scalatags = "0.9.4"
-    val scalaXml = "1.3.0"
->>>>>>> eccbabfb
     val scodecBits = "1.1.24"
     val servlet = "3.1.0"
     val slf4j = "1.7.30"
