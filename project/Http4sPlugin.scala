--- conflicted
+++ resolved
@@ -301,19 +301,11 @@
     val fs2 = "3.0.0-M7"
     val jacksonDatabind = "2.12.1"
     val jawn = "1.0.3"
-<<<<<<< HEAD
     val jawnFs2 = "2.0.0-M2"
-    val jetty = "9.4.35.v20201120"
+    val jetty = "9.4.36.v20210114"
     val json4s = "3.6.10"
     val log4cats = "2.0.0-M1"
     val keypool = "0.4.0-M1"
-=======
-    val jawnFs2 = "1.0.0"
-    val jetty = "9.4.36.v20210114"
-    val json4s = "3.6.10"
-    val log4cats = "1.2.0-RC2"
-    val keypool = "0.2.0"
->>>>>>> 9f58f1cd
     val logback = "1.2.3"
     val log4s = "1.10.0-M4"
     val mockito = "3.5.15"
@@ -387,11 +379,7 @@
   lazy val json4sCore                       = "org.json4s"             %% "json4s-core"               % V.json4s
   lazy val json4sJackson                    = "org.json4s"             %% "json4s-jackson"            % V.json4s
   lazy val json4sNative                     = "org.json4s"             %% "json4s-native"             % V.json4s
-<<<<<<< HEAD
   lazy val keypool                          = "org.typelevel"          %% "keypool"                   % V.keypool
-=======
-  lazy val keypool                          = "io.chrisdavenport"      %% "keypool"                   % V.keypool
->>>>>>> 9f58f1cd
   lazy val log4catsCore                     = "org.typelevel"          %% "log4cats-core"             % V.log4cats
   lazy val log4catsSlf4j                    = "org.typelevel"          %% "log4cats-slf4j"            % V.log4cats
   lazy val log4catsTesting                  = "org.typelevel"          %% "log4cats-testing"          % V.log4cats
