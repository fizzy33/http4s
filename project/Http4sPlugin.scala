--- conflicted
+++ resolved
@@ -75,28 +75,6 @@
     dependencyUpdatesFilter -= moduleFilter(organization = "org.apache.tomcat", revision = "10.0.*"),
     // Cursed release. Calls ByteBuffer incompatibly with JDK8
     dependencyUpdatesFilter -= moduleFilter(name = "boopickle", revision = "1.3.2"),
-<<<<<<< HEAD
-=======
-    // Dropped joda-time support, wait for next breaking release
-    dependencyUpdatesFilter -= moduleFilter(organization = "com.typesafe.play", revision = "2.9.0"),
-    // Incompatible with latest circe: https://github.com/circe/circe/pull/1591
-    dependencyUpdatesFilter -= moduleFilter(name = "jawn-json4s"),
-    dependencyUpdatesFilter -= moduleFilter(name = "jawn-parser"),
-    dependencyUpdatesFilter -= moduleFilter(name = "jawn-play"),
-    dependencyUpdatesFilter -= moduleFilter(name = "jawn-fs2"),
-    // Unsure about binary compatibility
-    dependencyUpdatesFilter -= moduleFilter(name = "okio", revision = "2.10.0"),
-    // Breaking change to metric names
-    dependencyUpdatesFilter -= moduleFilter(organization = "io.prometheus"),
-    // This doesn't really matter. It's only used in the mime generator.
-    dependencyUpdatesFilter -= moduleFilter(name = "http4s-blaze-client"),
-    // Major
-    dependencyUpdatesFilter -= moduleFilter(organization = "co.fs2", revision="3.*"),
-    dependencyUpdatesFilter -= moduleFilter(organization = "org.typelevel", name = "cats-effect*", revision="3.*"),
-    dependencyUpdatesFilter -= moduleFilter(organization = "org.typelevel", name = "scalacheck-effect*", revision="1.*"),
-    dependencyUpdatesFilter -= moduleFilter(organization = "org.typelevel", name = "munit-cats-effect*", revision="1.*"),
-    dependencyUpdatesFilter -= moduleFilter(organization = "org.scala-lang.modules", name = "scala-xml", revision="2.*"),
->>>>>>> 001c71ba
 
     headerSources / excludeFilter := HiddenFileFilter ||
       new FileFilter {
@@ -297,33 +275,18 @@
     val asyncHttpClient = "2.12.3"
     val blaze = "0.15.0-M3"
     val boopickle = "1.3.3"
-<<<<<<< HEAD
     val caseInsensitive = "1.1.3"
-    val cats = "2.6.0"
-    val catsEffect = "2.5.0"
+    val cats = "2.6.1"
+    val catsEffect = "2.5.1"
     val catsParse = "0.3.3"
     val circe = "0.14.0-M5"
     val cryptobits = "1.3"
-    val disciplineCore = "1.1.4"
-    val dropwizardMetrics = "4.1.21"
-    val fs2 = "2.5.5"
+    val disciplineCore = "1.1.5"
+    val dropwizardMetrics = "4.2.0"
+    val fs2 = "2.5.6"
     val ip4s = "2.0.2"
-    val jacksonDatabind = "2.12.3"
     val jawn = "1.1.2"
     val jawnFs2 = "1.1.2"
-=======
-    val cats = "2.6.1"
-    val catsEffect = "2.5.1"
-    val catsEffectTesting = "0.5.3"
-    val circe = "0.13.0"
-    val cryptobits = "1.3"
-    val disciplineCore = "1.1.5"
-    val disciplineSpecs2 = "1.1.6"
-    val dropwizardMetrics = "4.2.0"
-    val fs2 = "2.5.6"
-    val jawn = "1.0.1"
-    val jawnFs2 = "1.0.0"
->>>>>>> 001c71ba
     val jetty = "9.4.40.v20210413"
     val keypool = "0.3.3"
     val literally = "1.0.1"
@@ -331,13 +294,8 @@
     val log4cats = "1.3.0"
     val log4s = "1.10.0-M7"
     val munit = "0.7.18"
-<<<<<<< HEAD
     val munitCatsEffect = "1.0.2"
-    val munitDiscipline = "1.0.8"
-=======
-    val munitCatsEffect = "1.0.0"
     val munitDiscipline = "1.0.9"
->>>>>>> 001c71ba
     val netty = "4.1.63.Final"
     val okio = "2.10.0"
     val okhttp = "4.9.1"
@@ -348,20 +306,11 @@
     val scalacheck = "1.15.4"
     val scalacheckEffect = "1.0.1"
     val scalatags = "0.9.4"
-<<<<<<< HEAD
     val scalaXml = "2.0.0-RC1"
-    val scodecBits = "1.1.26"
-    val servlet = "3.1.0"
-    val slf4j = "1.7.30"
-    val tomcat = "9.0.45"
-=======
-    val scalaXml = "1.3.0"
     val scodecBits = "1.1.27"
     val servlet = "3.1.0"
     val slf4j = "1.7.30"
-    val specs2 = "4.11.0"
     val tomcat = "9.0.46"
->>>>>>> 001c71ba
     val treehugger = "0.4.4"
     val twirl = "1.4.2"
     val vault = "2.1.10"
@@ -391,12 +340,8 @@
   lazy val fs2Core                          = "co.fs2"                 %% "fs2-core"                  % V.fs2
   lazy val fs2Io                            = "co.fs2"                 %% "fs2-io"                    % V.fs2
   lazy val fs2ReactiveStreams               = "co.fs2"                 %% "fs2-reactive-streams"      % V.fs2
-<<<<<<< HEAD
   lazy val ip4sCore                         = "com.comcast"            %% "ip4s-core"                 % V.ip4s
   lazy val ip4sTestKit                      = "com.comcast"            %% "ip4s-test-kit"             % V.ip4s
-  lazy val jacksonDatabind                  = "com.fasterxml.jackson.core" % "jackson-databind"       % V.jacksonDatabind
-=======
->>>>>>> 001c71ba
   lazy val javaxServletApi                  = "javax.servlet"          %  "javax.servlet-api"         % V.servlet
   lazy val jawnFs2                          = "org.http4s"             %% "jawn-fs2"                  % V.jawnFs2
   lazy val jawnParser                       = "org.typelevel"          %% "jawn-parser"               % V.jawn
