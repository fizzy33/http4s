resolvers += "jgit-repo" at "https://download.eclipse.org/jgit/maven"
libraryDependencies += "ch.qos.logback" % "logback-classic" % "1.2.3"

// https://github.com/coursier/coursier/issues/450
classpathTypes += "maven-plugin"

addSbtPlugin("com.earldouglas"            %  "xsbt-web-plugin"           % "4.1.0")
addSbtPlugin("com.eed3si9n"               %  "sbt-buildinfo"             % "0.9.0")
addSbtPlugin("com.eed3si9n"               %  "sbt-unidoc"                % "0.4.3")
addSbtPlugin("com.geirsson"               %  "sbt-ci-release"            % "1.5.2")
addSbtPlugin("com.github.cb372"           %  "sbt-explicit-dependencies" % "0.2.12")
<<<<<<< HEAD
addSbtPlugin("com.github.tkawachi"        %  "sbt-doctest"               % "0.9.6")
addSbtPlugin("com.timushev.sbt"           %  "sbt-updates"               % "0.5.0")
addSbtPlugin("com.typesafe"               %  "sbt-mima-plugin"           % "0.6.4")
=======
addSbtPlugin("com.github.gseitz"          %  "sbt-release"               % "1.0.11")
addSbtPlugin("com.github.tkawachi"        %  "sbt-doctest"               % "0.7.2")
addSbtPlugin("com.lucidchart"             %  "sbt-scalafmt-coursier"     % "1.15")
addSbtPlugin("com.timushev.sbt"           %  "sbt-updates"               % "0.4.0")
addSbtPlugin("com.typesafe"               %  "sbt-mima-plugin"           % "0.7.0")
>>>>>>> 4e230690
addSbtPlugin("com.typesafe.sbt"           %  "sbt-ghpages"               % "0.6.3")
addSbtPlugin("com.typesafe.sbt"           %  "sbt-site"                  % "1.4.0")
addSbtPlugin("com.typesafe.sbt"           %  "sbt-twirl"                 % "1.5.0")
addSbtPlugin("com.typesafe.sbt"           %  "sbt-native-packager"       % "1.6.1")
addSbtPlugin("io.get-coursier"            %  "sbt-coursier"              % "1.0.3")
addSbtPlugin("io.github.davidgregory084"  %  "sbt-tpolecat"              % "0.1.10")
addSbtPlugin("io.spray"                   %  "sbt-revolver"              % "0.9.1")
addSbtPlugin("org.scalameta"              %  "sbt-scalafmt"              % "2.3.1")
addSbtPlugin("org.scalastyle"             %% "scalastyle-sbt-plugin"     % "1.0.0")
addSbtPlugin("org.tpolecat"               %  "tut-plugin"                % "0.6.13")
addSbtPlugin("pl.project13.scala"         %  "sbt-jmh"                   % "0.3.7")<|MERGE_RESOLUTION|>--- conflicted
+++ resolved
@@ -9,17 +9,9 @@
 addSbtPlugin("com.eed3si9n"               %  "sbt-unidoc"                % "0.4.3")
 addSbtPlugin("com.geirsson"               %  "sbt-ci-release"            % "1.5.2")
 addSbtPlugin("com.github.cb372"           %  "sbt-explicit-dependencies" % "0.2.12")
-<<<<<<< HEAD
 addSbtPlugin("com.github.tkawachi"        %  "sbt-doctest"               % "0.9.6")
 addSbtPlugin("com.timushev.sbt"           %  "sbt-updates"               % "0.5.0")
-addSbtPlugin("com.typesafe"               %  "sbt-mima-plugin"           % "0.6.4")
-=======
-addSbtPlugin("com.github.gseitz"          %  "sbt-release"               % "1.0.11")
-addSbtPlugin("com.github.tkawachi"        %  "sbt-doctest"               % "0.7.2")
-addSbtPlugin("com.lucidchart"             %  "sbt-scalafmt-coursier"     % "1.15")
-addSbtPlugin("com.timushev.sbt"           %  "sbt-updates"               % "0.4.0")
 addSbtPlugin("com.typesafe"               %  "sbt-mima-plugin"           % "0.7.0")
->>>>>>> 4e230690
 addSbtPlugin("com.typesafe.sbt"           %  "sbt-ghpages"               % "0.6.3")
 addSbtPlugin("com.typesafe.sbt"           %  "sbt-site"                  % "1.4.0")
 addSbtPlugin("com.typesafe.sbt"           %  "sbt-twirl"                 % "1.5.0")
