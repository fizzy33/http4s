--- conflicted
+++ resolved
@@ -16,10 +16,7 @@
 addSbtPlugin("com.typesafe.sbt"           %  "sbt-site"                  % "1.4.0")
 addSbtPlugin("com.typesafe.sbt"           %  "sbt-twirl"                 % "1.5.0")
 addSbtPlugin("com.typesafe.sbt"           %  "sbt-native-packager"       % "1.6.1")
-<<<<<<< HEAD
 addSbtPlugin("de.heikoseeberger"          %  "sbt-header"                % "5.6.0")
-=======
->>>>>>> 121449ab
 addSbtPlugin("io.github.davidgregory084"  %  "sbt-tpolecat"              % "0.1.10")
 addSbtPlugin("io.spray"                   %  "sbt-revolver"              % "0.9.1")
 addSbtPlugin("org.scalameta"              %  "sbt-scalafmt"              % "2.3.1")
