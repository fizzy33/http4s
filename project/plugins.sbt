--- conflicted
+++ resolved
@@ -14,13 +14,8 @@
 addSbtPlugin("com.typesafe"               %  "sbt-mima-plugin"           % "0.6.1")
 addSbtPlugin("com.typesafe.sbt"           %  "sbt-ghpages"               % "0.6.3")
 addSbtPlugin("com.typesafe.sbt"           %  "sbt-site"                  % "1.4.0")
-<<<<<<< HEAD
-addSbtPlugin("com.typesafe.sbt"           %  "sbt-twirl"                 % "1.5.0")
-addSbtPlugin("com.typesafe.sbt"           %  "sbt-native-packager"       % "1.5.0")
-=======
 addSbtPlugin("com.typesafe.sbt"           %  "sbt-twirl"                 % "1.4.2")
 addSbtPlugin("com.typesafe.sbt"           %  "sbt-native-packager"       % "1.5.1")
->>>>>>> a7475028
 addSbtPlugin("io.get-coursier"            %  "sbt-coursier"              % "1.0.3")
 addSbtPlugin("io.github.davidgregory084"  %  "sbt-tpolecat"              % "0.1.8")
 addSbtPlugin("io.spray"                   %  "sbt-revolver"              % "0.9.1")
