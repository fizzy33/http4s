--- conflicted
+++ resolved
@@ -8,10 +8,6 @@
 addSbtPlugin("com.earldouglas"            %  "xsbt-web-plugin"           % "4.2.1")
 addSbtPlugin("com.eed3si9n"               %  "sbt-buildinfo"             % "0.10.0")
 addSbtPlugin("com.eed3si9n"               %  "sbt-unidoc"                % "0.4.3")
-<<<<<<< HEAD
-addSbtPlugin("com.geirsson"               %  "sbt-ci-release"            % "1.5.5")
-=======
->>>>>>> 0716ba29
 addSbtPlugin("com.github.tkawachi"        %  "sbt-doctest"               % "0.9.8")
 addSbtPlugin("org.http4s"                 %  "sbt-http4s-org"            % "0.6.0")
 addSbtPlugin("com.timushev.sbt"           %  "sbt-updates"               % "0.5.1")
@@ -20,10 +16,5 @@
 addSbtPlugin("com.typesafe.sbt"           %  "sbt-twirl"                 % "1.5.0")
 addSbtPlugin("com.typesafe.sbt"           %  "sbt-native-packager"       % "1.8.0")
 addSbtPlugin("io.spray"                   %  "sbt-revolver"              % "0.9.1")
-<<<<<<< HEAD
 addSbtPlugin("org.scalameta"              %  "sbt-mdoc"                  % "2.2.14")
-addSbtPlugin("pl.project13.scala"         %  "sbt-jmh"                   % "0.4.0")
-=======
-addSbtPlugin("pl.project13.scala"         %  "sbt-jmh"                   % "0.4.0")
-addSbtPlugin("org.scalameta"              %  "sbt-mdoc"                  % "2.2.14")
->>>>>>> 0716ba29
+addSbtPlugin("pl.project13.scala"         %  "sbt-jmh"                   % "0.4.0")