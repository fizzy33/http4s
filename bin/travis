#!/bin/bash -x

set -e

<<<<<<< HEAD
if [[ $TRAVIS_SCALA_VERSION == 2.12* ]] && [[ $SCALAZ_VERSION = 7.2* ]]; then
=======
# Build git commit message to be used when Travis updates the
# gh-pages branch to publish a new version of the website.
function gh_pages_commit_message() {
    local SHORT_COMMIT=$(printf "%.8s" "$TRAVIS_COMMIT")
    cat <<EOM
updated site

   Job: $TRAVIS_JOB_NUMBER
Commit: $SHORT_COMMIT
Detail: https://travis-ci.org/$TRAVIS_REPO_SLUG/builds/$TRAVIS_BUILD_ID
EOM
}



if [[ $TRAVIS_SCALA_VERSION == 2.11* ]] && [[ $SCALAZ_VERSION = 7.2* ]]; then
>>>>>>> 1ea1ab3a
  SBT_COMMAND=";coverage ;clean ;test ;makeSite ;mimaReportBinaryIssues ;coverageReport ;coverageOff"
else
  SBT_COMMAND=";test"
fi

if [[ $SBT_COMMAND = *";makeSite"* ]]; then
  curl -s -L https://github.com/spf13/hugo/releases/download/v${HUGO_VERSION}/hugo_${HUGO_VERSION}_Linux-64bit.tar.gz | tar xzf -
  mv hugo_${HUGO_VERSION}_linux_amd64/hugo_${HUGO_VERSION}_linux_amd64 $HOME/bin/hugo
fi

if [[ $TRAVIS_BRANCH = "master" || $TRAVIS_BRANCH = "release-"* ]] && [[ $TRAVIS_PULL_REQUEST = "false" ]]; then
  echo -e "Host github.com\n\tStrictHostKeyChecking no\n" >> ~/.ssh/config
  SBT_COMMAND="$SBT_COMMAND ;publish"
  if [[ $SBT_COMMAND == *"makeSite"* ]]; then
    SBT_COMMAND="$SBT_COMMAND ;ghpagesPushSite"
    SBT_GHPAGES_COMMIT_MESSAGE=$(gh_pages_commit_message)
    export SBT_GHPAGES_COMMIT_MESSAGE
  fi
fi

SBT_EXTRA_OPTS=""

if [[ "$TRAVIS" = "true" ]] && [[ -r "/dev/urandom" ]]; then
    echo
    echo "Using /dev/urandom in Travis CI to avoid hanging on /dev/random"
    echo "when VM or container entropy entropy is low.  Additional detail at"
    echo "https://github.com/http4s/http4s/issues/774#issuecomment-273981456 ."

    SBT_EXTRA_OPTS="$SBT_EXTRA_OPTS -Djava.security.egd=file:/dev/./urandom"
fi

sbt $SBT_EXTRA_OPTS 'set scalazVersion in ThisBuild := System.getenv("SCALAZ_VERSION")' ++$TRAVIS_SCALA_VERSION $SBT_COMMAND

echo "Uploading codecov"
if [[ $SBT_COMMAND = *";coverage"* ]]; then
   bash <(curl -s https://codecov.io/bash)
fi<|MERGE_RESOLUTION|>--- conflicted
+++ resolved
@@ -2,9 +2,6 @@
 
 set -e
 
-<<<<<<< HEAD
-if [[ $TRAVIS_SCALA_VERSION == 2.12* ]] && [[ $SCALAZ_VERSION = 7.2* ]]; then
-=======
 # Build git commit message to be used when Travis updates the
 # gh-pages branch to publish a new version of the website.
 function gh_pages_commit_message() {
@@ -20,8 +17,7 @@
 
 
 
-if [[ $TRAVIS_SCALA_VERSION == 2.11* ]] && [[ $SCALAZ_VERSION = 7.2* ]]; then
->>>>>>> 1ea1ab3a
+if [[ $TRAVIS_SCALA_VERSION == 2.12* ]] && [[ $SCALAZ_VERSION = 7.2* ]]; then
   SBT_COMMAND=";coverage ;clean ;test ;makeSite ;mimaReportBinaryIssues ;coverageReport ;coverageOff"
 else
   SBT_COMMAND=";test"
