package org.http4s.client.blaze

import java.security.{NoSuchAlgorithmException, SecureRandom}
import java.security.cert.X509Certificate
import javax.net.ssl.{SSLContext, X509TrustManager}
import java.util.concurrent._

import org.http4s.BuildInfo
import org.http4s.headers.{AgentProduct, `User-Agent`}
import org.http4s.blaze.util.TickWheelExecutor
<<<<<<< HEAD
import org.http4s.client.impl.DefaultExecutor
=======
import org.http4s.util.threads
>>>>>>> c7987887

import scala.concurrent.duration._
import fs2.Task

private[blaze] object bits {
  // Some default objects
  val DefaultTimeout: Duration = 60.seconds
  val DefaultBufferSize: Int = 8*1024
  val DefaultUserAgent = Some(`User-Agent`(AgentProduct("http4s-blaze", Some(BuildInfo.version))))

  val ClientTickWheel = new TickWheelExecutor()

  def getExecutor(config: BlazeClientConfig): (ExecutorService, Task[Unit]) = config.customExecutor match {
    case Some(exec) => (exec, Task.now(()))
    case None =>
<<<<<<< HEAD
      val exec = DefaultExecutor.newClientDefaultExecutorService("blaze-client")
      (exec, Task.delay{ exec.shutdown() })
=======
      val exec = threads.newDaemonPool("http4s-blaze-client")
      (exec, Task { exec.shutdown() })
>>>>>>> c7987887
  }

  /** Caution: trusts all certificates and disables endpoint identification */
  lazy val TrustingSslContext: SSLContext = {
    val trustManager = new X509TrustManager {
      def getAcceptedIssuers(): Array[X509Certificate] = Array.empty
      def checkClientTrusted(certs: Array[X509Certificate], authType: String): Unit = {}
      def checkServerTrusted(certs: Array[X509Certificate], authType: String): Unit = {}
    }
    val sslContext = SSLContext.getInstance("TLS")
    sslContext.init(null, Array(trustManager), new SecureRandom)
    sslContext
  }
}<|MERGE_RESOLUTION|>--- conflicted
+++ resolved
@@ -8,11 +8,7 @@
 import org.http4s.BuildInfo
 import org.http4s.headers.{AgentProduct, `User-Agent`}
 import org.http4s.blaze.util.TickWheelExecutor
-<<<<<<< HEAD
-import org.http4s.client.impl.DefaultExecutor
-=======
 import org.http4s.util.threads
->>>>>>> c7987887
 
 import scala.concurrent.duration._
 import fs2.Task
@@ -28,13 +24,8 @@
   def getExecutor(config: BlazeClientConfig): (ExecutorService, Task[Unit]) = config.customExecutor match {
     case Some(exec) => (exec, Task.now(()))
     case None =>
-<<<<<<< HEAD
-      val exec = DefaultExecutor.newClientDefaultExecutorService("blaze-client")
-      (exec, Task.delay{ exec.shutdown() })
-=======
       val exec = threads.newDaemonPool("http4s-blaze-client")
-      (exec, Task { exec.shutdown() })
->>>>>>> c7987887
+      (exec, Task.delay(exec.shutdown()))
   }
 
   /** Caution: trusts all certificates and disables endpoint identification */
