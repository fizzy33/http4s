--- conflicted
+++ resolved
@@ -255,13 +255,8 @@
 
       // If we are HTTP/1.0, make sure HTTP/1.0 has no body or a Content-Length header
     if (minor == 0 && `Content-Length`.from(req.headers).isEmpty) {
-<<<<<<< HEAD
       logger.warn(s"Request $req is HTTP/1.0 but lacks a length header. Transforming to HTTP/1.1")
-      validateRequest(req.copy(httpVersion = HttpVersion.`HTTP/1.1`))
-=======
-      logger.warn(s"Request ${req} is HTTP/1.0 but lacks a length header. Transforming to HTTP/1.1")
       validateRequest(req.withHttpVersion(HttpVersion.`HTTP/1.1`))
->>>>>>> a8ff060b
     }
       // Ensure we have a host header for HTTP/1.1
     else if (minor == 1 && req.uri.host.isEmpty) { // this is unlikely if not impossible
@@ -279,13 +274,8 @@
         Left(new IllegalArgumentException("Host header required for HTTP/1.1 request"))
       }
     }
-<<<<<<< HEAD
-    else if (req.uri.path == "") Right(req.copy(uri = req.uri.copy(path = "/")))
+    else if (req.uri.path == "") Right(req.withUri(req.uri.copy(path = "/")))
     else Right(req) // All appears to be well
-=======
-    else if (req.uri.path == "") Right(req.withUri(req.uri.copy(path = "/")))
-    else Either.right(req) // All appears to be well
->>>>>>> a8ff060b
   }
 
   private def getChunkEncoder(req: Request[F], closeHeader: Boolean, rr: StringWriter): EntityBodyWriter[F] =
