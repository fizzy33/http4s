--- conflicted
+++ resolved
@@ -3,7 +3,6 @@
 package blaze
 
 import cats.effect._
-import cats.implicits._
 
 /** Create HTTP1 clients which will disconnect on completion of one request */
 object SimpleHttp1Client {
@@ -11,17 +10,8 @@
     *
     * @param config blaze configuration object
     */
-<<<<<<< HEAD
   def apply[F[_]: Effect](config: BlazeClientConfig = BlazeClientConfig.defaultConfig): Client[F] = {
-
-    val (ex, shutdown) = bits.getExecutor(config)
-
-    val manager: ConnectionManager[F, BlazeConnection[F]] = ConnectionManager.basic(Http1Support(config, ex))
-    BlazeClient(manager, config, manager.shutdown() >> shutdown)
-=======
-  def apply(config: BlazeClientConfig = BlazeClientConfig.defaultConfig): Client = {
-    val manager = ConnectionManager.basic(Http1Support(config))
+    val manager: ConnectionManager[F, BlazeConnection[F]] = ConnectionManager.basic(Http1Support(config))
     BlazeClient(manager, config, manager.shutdown())
->>>>>>> f0096e5b
   }
 }