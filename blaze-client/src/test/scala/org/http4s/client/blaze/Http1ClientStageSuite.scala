--- conflicted
+++ resolved
@@ -137,13 +137,8 @@
     getSubmission(req, resp, tail)
   }
 
-<<<<<<< HEAD
-  dispatcher.test("Run a basic request") { dispatcher =>
+  dispatcher.test("Run a basic request".flaky) { dispatcher =>
     getSubmission(FooRequest, resp, dispatcher).map { case (request, response) =>
-=======
-  test("Run a basic request".flaky) {
-    getSubmission(FooRequest, resp).map { case (request, response) =>
->>>>>>> 6fe17951
       val statusLine = request.split("\r\n").apply(0)
       assertEquals(statusLine, "GET / HTTP/1.1")
       assertEquals(response, "done")
