/*
 * Copyright 2019 http4s.org
 *
 * Licensed under the Apache License, Version 2.0 (the "License");
 * you may not use this file except in compliance with the License.
 * You may obtain a copy of the License at
 *
 *     http://www.apache.org/licenses/LICENSE-2.0
 *
 * Unless required by applicable law or agreed to in writing, software
 * distributed under the License is distributed on an "AS IS" BASIS,
 * WITHOUT WARRANTIES OR CONDITIONS OF ANY KIND, either express or implied.
 * See the License for the specific language governing permissions and
 * limitations under the License.
 */

package org.http4s
package laws
package discipline

import cats.Eq
import cats.effect._
<<<<<<< HEAD
import cats.effect.std.Dispatcher
import cats.laws.discipline._
import org.scalacheck.{Arbitrary, Prop, Shrink}
=======
import org.scalacheck.{Arbitrary, Shrink}
>>>>>>> 52d6816c
import org.scalacheck.effect.PropF

trait EntityCodecTests[F[_], A] extends EntityEncoderTests[F, A] {
  def laws: EntityCodecLaws[F, A]

<<<<<<< HEAD
  def entityCodec(implicit
      arbitraryA: Arbitrary[A],
      shrinkA: Shrink[A],
      eqA: Eq[A],
      eqFBoolean: Eq[F[Boolean]],
      dispatcher: Dispatcher[F]
  ): RuleSet = {

    implicit def eqF[T](implicit eqT: Eq[T]): Eq[F[T]] =
      Eq.by[F[T], T](f => dispatcher.unsafeRunSync(f))

    new DefaultRuleSet(
      name = "EntityCodec",
      parent = Some(entityEncoder),
      "roundTrip" -> Prop.forAll { (a: A) =>
        laws.entityCodecRoundTrip(a)
      }
    )
  }

=======
>>>>>>> 52d6816c
  def entityCodecF(implicit
      arbitraryA: Arbitrary[A],
      shrinkA: Shrink[A],
      eqA: Eq[A]
  ): List[(String, PropF[F])] = {
    implicit val F: Concurrent[F] = laws.F
    LawAdapter.isEqPropF("roundTrip", laws.entityCodecRoundTrip _) :: entityEncoderF
  }
}

object EntityCodecTests {
  def apply[F[_], A](implicit
      F: Concurrent[F],
      entityEncoderFA: EntityEncoder[F, A],
      entityDecoderFA: EntityDecoder[F, A]
  ): EntityCodecTests[F, A] =
    new EntityCodecTests[F, A] {
      val laws: EntityCodecLaws[F, A] = EntityCodecLaws[F, A]
    }
}<|MERGE_RESOLUTION|>--- conflicted
+++ resolved
@@ -20,41 +20,12 @@
 
 import cats.Eq
 import cats.effect._
-<<<<<<< HEAD
-import cats.effect.std.Dispatcher
-import cats.laws.discipline._
-import org.scalacheck.{Arbitrary, Prop, Shrink}
-=======
 import org.scalacheck.{Arbitrary, Shrink}
->>>>>>> 52d6816c
 import org.scalacheck.effect.PropF
 
 trait EntityCodecTests[F[_], A] extends EntityEncoderTests[F, A] {
   def laws: EntityCodecLaws[F, A]
 
-<<<<<<< HEAD
-  def entityCodec(implicit
-      arbitraryA: Arbitrary[A],
-      shrinkA: Shrink[A],
-      eqA: Eq[A],
-      eqFBoolean: Eq[F[Boolean]],
-      dispatcher: Dispatcher[F]
-  ): RuleSet = {
-
-    implicit def eqF[T](implicit eqT: Eq[T]): Eq[F[T]] =
-      Eq.by[F[T], T](f => dispatcher.unsafeRunSync(f))
-
-    new DefaultRuleSet(
-      name = "EntityCodec",
-      parent = Some(entityEncoder),
-      "roundTrip" -> Prop.forAll { (a: A) =>
-        laws.entityCodecRoundTrip(a)
-      }
-    )
-  }
-
-=======
->>>>>>> 52d6816c
   def entityCodecF(implicit
       arbitraryA: Arbitrary[A],
       shrinkA: Shrink[A],
