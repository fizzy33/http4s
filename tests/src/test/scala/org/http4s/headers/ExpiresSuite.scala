/*
 * Copyright 2013 http4s.org
 *
 * Licensed under the Apache License, Version 2.0 (the "License");
 * you may not use this file except in compliance with the License.
 * You may obtain a copy of the License at
 *
 *     http://www.apache.org/licenses/LICENSE-2.0
 *
 * Unless required by applicable law or agreed to in writing, software
 * distributed under the License is distributed on an "AS IS" BASIS,
 * WITHOUT WARRANTIES OR CONDITIONS OF ANY KIND, either express or implied.
 * See the License for the specific language governing permissions and
 * limitations under the License.
 */

package org.http4s
package headers

import java.time.{ZoneId, ZonedDateTime}
// import org.http4s.laws.discipline.ArbitraryInstances._

class ExpiresSuite extends HeaderLaws {
<<<<<<< HEAD
  //checkAll("Expires", headerLaws(Expires))
=======
  checkAll("Expires", headerLaws[Expires])
>>>>>>> 142e2c1c

  val gmtDate = ZonedDateTime.of(1994, 11, 6, 8, 49, 37, 0, ZoneId.of("GMT"))
  val epochString = "Thu, 01 Jan 1970 00:00:00 GMT"

  test("render should format GMT date according to RFC 1123") {
    assertEquals(
      Expires(HttpDate.unsafeFromZonedDateTime(gmtDate)).value,
      "Sun, 06 Nov 1994 08:49:37 GMT")
  }

  test("parse should accept format RFC 1123") {
    assertEquals(
      Expires.parse("Sun, 06 Nov 1994 08:49:37 GMT").map(_.expirationDate),
      Right(HttpDate.unsafeFromZonedDateTime(gmtDate)))
  }
  test("parse should accept 0 value (This value is not legal but it used by some servers)") {
    // 0 is an illegal value used to denote an expired header, should be
    // equivalent to expiration set at the epoch
    assertEquals(Expires.parse("0").map(_.expirationDate), Right(HttpDate.Epoch))
    assertEquals(Expires.parse("0").map(_.value), Right(epochString))
  }
  test("parse should accept -1 value (This value is not legal but it used by some servers)") {
    // 0 is an illegal value used to denote an expired header, should be
    // equivalent to expiration set at the epoch
    assertEquals(Expires.parse("-1").map(_.expirationDate), Right(HttpDate.Epoch))
    assertEquals(Expires.parse("-1").map(_.value), Right(epochString))
  }
}<|MERGE_RESOLUTION|>--- conflicted
+++ resolved
@@ -18,14 +18,10 @@
 package headers
 
 import java.time.{ZoneId, ZonedDateTime}
-// import org.http4s.laws.discipline.ArbitraryInstances._
+import org.http4s.laws.discipline.ArbitraryInstances._
 
 class ExpiresSuite extends HeaderLaws {
-<<<<<<< HEAD
-  //checkAll("Expires", headerLaws(Expires))
-=======
   checkAll("Expires", headerLaws[Expires])
->>>>>>> 142e2c1c
 
   val gmtDate = ZonedDateTime.of(1994, 11, 6, 8, 49, 37, 0, ZoneId.of("GMT"))
   val epochString = "Thu, 01 Jan 1970 00:00:00 GMT"
