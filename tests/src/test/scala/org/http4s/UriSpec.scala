--- conflicted
+++ resolved
@@ -350,15 +350,10 @@
       Uri(path = Uri.Path.Root, query = Query.empty, fragment = Some("")).toString must_== "/#"
     }
 
-<<<<<<< HEAD
-    "render relative path with fragment" in {
+    "render absolute path with fragment" in {
       Uri(
         path = Uri.Path.fromString("/foo/bar"),
         fragment = Some("an-anchor")).toString must_== "/foo/bar#an-anchor"
-=======
-    "render absolute path with fragment" in {
-      Uri(path = "/foo/bar", fragment = Some("an-anchor")).toString must_== "/foo/bar#an-anchor"
->>>>>>> 1e15d95a
     }
 
     "render absolute path with parameters" in {
@@ -374,37 +369,28 @@
         fragment = Some("an_anchor")).toString must_== "/foo/bar?foo=bar&ding=dong#an_anchor"
     }
 
-<<<<<<< HEAD
-    "render relative path without parameters" in {
+    "render absolute path without parameters" in {
       Uri(path = Uri.Path.fromString("/foo/bar")).toString must_== "/foo/bar"
     }
 
-    "render relative root path without parameters" in {
+    "render absolute root path without parameters" in {
       Uri(path = Uri.Path.fromString("/")).toString must_== "/"
-=======
-    "render absolute path without parameters" in {
-      Uri(path = "/foo/bar").toString must_== "/foo/bar"
-    }
-
-    "render absolute root path without parameters" in {
-      Uri(path = "/").toString must_== "/"
->>>>>>> 1e15d95a
     }
 
     "render absolute path containing colon" in {
-      Uri(path = "/foo:bar").toString must_== "/foo:bar"
+      Uri(path = Uri.Path.fromString("/foo:bar")).toString must_== "/foo:bar"
     }
 
     "prefix relative path containing colon in the only segment with a ./" in {
-      Uri(path = "foo:bar").toString must_== "./foo:bar"
+      Uri(path = Uri.Path.fromString("foo:bar")).toString must_== "./foo:bar"
     }
 
     "prefix relative path containing colon in first segment with a ./" in {
-      Uri(path = "foo:bar/baz").toString must_== "./foo:bar/baz"
+      Uri(path = Uri.Path.fromString("foo:bar/baz")).toString must_== "./foo:bar/baz"
     }
 
     "not prefix relative path containing colon in later segment" in {
-      Uri(path = "foo/bar:baz").toString must_== "foo/bar:baz"
+      Uri(path = Uri.Path.fromString("foo/bar:baz")).toString must_== "foo/bar:baz"
     }
 
     "render a query string with a single param" in {
