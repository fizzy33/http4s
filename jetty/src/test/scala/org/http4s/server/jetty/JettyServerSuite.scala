/*
 * Copyright 2014 http4s.org
 *
 * Licensed under the Apache License, Version 2.0 (the "License");
 * you may not use this file except in compliance with the License.
 * You may obtain a copy of the License at
 *
 *     http://www.apache.org/licenses/LICENSE-2.0
 *
 * Unless required by applicable law or agreed to in writing, software
 * distributed under the License is distributed on an "AS IS" BASIS,
 * WITHOUT WARRANTIES OR CONDITIONS OF ANY KIND, either express or implied.
 * See the License for the specific language governing permissions and
 * limitations under the License.
 */

package org.http4s
package server
package jetty

import cats.effect.{IO, Temporal}
import cats.syntax.all._
import java.net.{HttpURLConnection, URL}
import java.io.IOException
import java.nio.charset.StandardCharsets
import org.http4s.dsl.io._
import scala.concurrent.duration._
import scala.io.Source

class JettyServerSuite extends Http4sSuite {
<<<<<<< HEAD
=======
  implicit val contextShift: ContextShift[IO] = Http4sSuite.TestContextShift
>>>>>>> 3c30d93f

  def builder = JettyBuilder[IO]

  val serverR =
    builder
      .bindAny()
      .withAsyncTimeout(3.seconds)
      .mountService(
        HttpRoutes.of {
          case GET -> Root / "thread" / "routing" =>
            val thread = Thread.currentThread.getName
            Ok(thread)

          case GET -> Root / "thread" / "effect" =>
            IO(Thread.currentThread.getName).flatMap(Ok(_))

          case req @ POST -> Root / "echo" =>
            Ok(req.body)

          case GET -> Root / "never" =>
            IO.never

          case GET -> Root / "slow" =>
            Temporal[IO].sleep(50.millis) *> Ok("slow")
        },
        "/"
      )
      .resource

  val jettyServer = ResourceFixture[Server](serverR)

  def get(server: Server, path: String): IO[String] =
    IO.blocking(
      Source
        .fromURL(new URL(s"http://127.0.0.1:${server.address.getPort}$path"))
        .getLines()
        .mkString)

  def post(server: Server, path: String, body: String): IO[String] =
    IO.blocking {
      val url = new URL(s"http://127.0.0.1:${server.address.getPort}$path")
      val conn = url.openConnection().asInstanceOf[HttpURLConnection]
      val bytes = body.getBytes(StandardCharsets.UTF_8)
      conn.setRequestMethod("POST")
      conn.setRequestProperty("Content-Length", bytes.size.toString)
      conn.setDoOutput(true)
      conn.getOutputStream.write(bytes)
      Source.fromInputStream(conn.getInputStream, StandardCharsets.UTF_8.name).getLines().mkString
    }

  jettyServer.test("ChannelOptions should should route requests on the service executor") {
    server =>
      get(server, "/thread/routing").map(_.startsWith("http4s-suite-")).assert
  }

  jettyServer.test(
    "ChannelOptions should should execute the service task on the service executor") { server =>
    get(server, "/thread/effect").map(_.startsWith("http4s-suite-")).assert
  }

  jettyServer.test("ChannelOptions should be able to echo its input") { server =>
    val input = """{ "Hello": "world" }"""
    post(server, "/echo", input).map(_.startsWith(input)).assert
  }

  jettyServer.test("Timeout not fire prematurely") { server =>
    get(server, "/slow").assertEquals("slow")
  }

  jettyServer.test("Timeout should fire on timeout") { server =>
    get(server, "/never").intercept[IOException]
  }

  jettyServer.test("Timeout should execute the service task on the service executor") { server =>
    get(server, "/thread/effect").map(_.startsWith("http4s-suite-")).assert
  }
}<|MERGE_RESOLUTION|>--- conflicted
+++ resolved
@@ -28,10 +28,6 @@
 import scala.io.Source
 
 class JettyServerSuite extends Http4sSuite {
-<<<<<<< HEAD
-=======
-  implicit val contextShift: ContextShift[IO] = Http4sSuite.TestContextShift
->>>>>>> 3c30d93f
 
   def builder = JettyBuilder[IO]
 
