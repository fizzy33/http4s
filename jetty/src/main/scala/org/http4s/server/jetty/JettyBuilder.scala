/*
 * Copyright 2014 http4s.org
 *
 * Licensed under the Apache License, Version 2.0 (the "License");
 * you may not use this file except in compliance with the License.
 * You may obtain a copy of the License at
 *
 *     http://www.apache.org/licenses/LICENSE-2.0
 *
 * Unless required by applicable law or agreed to in writing, software
 * distributed under the License is distributed on an "AS IS" BASIS,
 * WITHOUT WARRANTIES OR CONDITIONS OF ANY KIND, either express or implied.
 * See the License for the specific language governing permissions and
 * limitations under the License.
 */

package org.http4s
package server
package jetty

import cats.effect._
import cats.syntax.all._
import java.net.InetSocketAddress
import java.util
import javax.net.ssl.{SSLContext, SSLParameters}
import javax.servlet.{DispatcherType, Filter}
import javax.servlet.http.HttpServlet
import org.eclipse.jetty.http2.server.HTTP2CServerConnectionFactory
import org.eclipse.jetty.server.{
  ServerConnector,
  HttpConfiguration,
  HttpConnectionFactory,
  Server => JServer
}
import org.eclipse.jetty.server.handler.StatisticsHandler
import org.eclipse.jetty.servlet.{FilterHolder, ServletContextHandler, ServletHolder}
import org.eclipse.jetty.util.ssl.SslContextFactory
import org.eclipse.jetty.util.thread.ThreadPool
import org.http4s.server.SSLKeyStoreSupport.StoreInfo
import org.http4s.server.jetty.JettyBuilder._
import org.http4s.servlet.{AsyncHttp4sServlet, ServletContainer, ServletIo}
import org.http4s.syntax.all._
import org.log4s.getLogger
import scala.collection.immutable
import scala.concurrent.duration._

sealed class JettyBuilder[F[_]] private (
    socketAddress: InetSocketAddress,
    private val threadPool: ThreadPool,
    threadPoolResourceOption: Option[Resource[F, ThreadPool]],
    private val idleTimeout: Duration,
    private val asyncTimeout: Duration,
    shutdownTimeout: Duration,
    private val servletIo: ServletIo[F],
    sslConfig: SslConfig,
    mounts: Vector[Mount[F]],
    private val serviceErrorHandler: ServiceErrorHandler[F],
    supportHttp2: Boolean,
    banner: immutable.Seq[String],
    jettyHttpConfiguration: HttpConfiguration
)(implicit protected val F: ConcurrentEffect[F])
    extends ServletContainer[F]
    with ServerBuilder[F] {
  type Self = JettyBuilder[F]

  private[this] val logger = getLogger

  @deprecated(message = "Retained for binary compatibility", since = "0.21.23")
  private[JettyBuilder] def this(
      socketAddress: InetSocketAddress,
      threadPool: ThreadPool,
      idleTimeout: Duration,
      asyncTimeout: Duration,
      shutdownTimeout: Duration,
      servletIo: ServletIo[F],
      sslConfig: SslConfig,
      mounts: Vector[Mount[F]],
      serviceErrorHandler: ServiceErrorHandler[F],
      supportHttp2: Boolean,
      banner: immutable.Seq[String],
      jettyHttpConfiguration: HttpConfiguration
  )(implicit F: ConcurrentEffect[F]) =
    this(
      socketAddress,
      new UndestroyableThreadPool(threadPool),
      None,
      idleTimeout,
      asyncTimeout,
      shutdownTimeout,
      servletIo,
      sslConfig,
      mounts,
      serviceErrorHandler,
      supportHttp2,
      banner,
      jettyHttpConfiguration
    )

  @deprecated(message = "Retained for binary compatibility", since = "0.21.15")
  private[JettyBuilder] def this(
      socketAddress: InetSocketAddress,
      threadPool: ThreadPool,
      idleTimeout: Duration,
      asyncTimeout: Duration,
      shutdownTimeout: Duration,
      servletIo: ServletIo[F],
      sslConfig: SslConfig,
      mounts: Vector[Mount[F]],
      serviceErrorHandler: ServiceErrorHandler[F],
      supportHttp2: Boolean,
      banner: immutable.Seq[String]
  )(implicit F: ConcurrentEffect[F]) =
    this(
      socketAddress = socketAddress,
      threadPool = threadPool,
      idleTimeout = idleTimeout,
      asyncTimeout = asyncTimeout,
      shutdownTimeout = shutdownTimeout,
      servletIo = servletIo,
      sslConfig = sslConfig,
      mounts = mounts,
      serviceErrorHandler = serviceErrorHandler,
      supportHttp2 = false,
      banner = banner,
      jettyHttpConfiguration = JettyBuilder.defaultJettyHttpConfiguration
    )

  @deprecated("Retained for binary compatibility", "0.20.23")
  private[JettyBuilder] def this(
      socketAddress: InetSocketAddress,
      threadPool: ThreadPool,
      idleTimeout: Duration,
      asyncTimeout: Duration,
      shutdownTimeout: Duration,
      servletIo: ServletIo[F],
      sslConfig: SslConfig,
      mounts: Vector[Mount[F]],
      serviceErrorHandler: ServiceErrorHandler[F],
      banner: immutable.Seq[String]
  )(implicit F: ConcurrentEffect[F]) =
    this(
      socketAddress = socketAddress,
      threadPool = threadPool,
      idleTimeout = idleTimeout,
      asyncTimeout = asyncTimeout,
      shutdownTimeout = shutdownTimeout,
      servletIo = servletIo,
      sslConfig = sslConfig,
      mounts = mounts,
      serviceErrorHandler = serviceErrorHandler,
      supportHttp2 = false,
      banner = banner
    )

  private def copy(
      socketAddress: InetSocketAddress = socketAddress,
      threadPool: ThreadPool = threadPool,
      threadPoolResourceOption: Option[Resource[F, ThreadPool]] = threadPoolResourceOption,
      idleTimeout: Duration = idleTimeout,
      asyncTimeout: Duration = asyncTimeout,
      shutdownTimeout: Duration = shutdownTimeout,
      servletIo: ServletIo[F] = servletIo,
      sslConfig: SslConfig = sslConfig,
      mounts: Vector[Mount[F]] = mounts,
      serviceErrorHandler: ServiceErrorHandler[F] = serviceErrorHandler,
      supportHttp2: Boolean = supportHttp2,
      banner: immutable.Seq[String] = banner,
      jettyHttpConfiguration: HttpConfiguration = jettyHttpConfiguration
  ): Self =
    new JettyBuilder(
      socketAddress,
      threadPool,
      threadPoolResourceOption,
      idleTimeout,
      asyncTimeout,
      shutdownTimeout,
      servletIo,
      sslConfig,
      mounts,
      serviceErrorHandler,
      supportHttp2,
      banner,
      jettyHttpConfiguration
    )

  @deprecated(
    "Build an `SSLContext` from the first four parameters and use `withSslContext` (note lowercase). To also request client certificates, use `withSslContextAndParameters, calling either `.setWantClientAuth(true)` or `setNeedClientAuth(true)` on the `SSLParameters`.",
    "0.21.0-RC3")
  def withSSL(
      keyStore: StoreInfo,
      keyManagerPassword: String,
      protocol: String = "TLS",
      trustStore: Option[StoreInfo] = None,
      clientAuth: SSLClientAuthMode = SSLClientAuthMode.NotRequested
  ): Self =
    copy(sslConfig =
      new KeyStoreBits(keyStore, keyManagerPassword, protocol, trustStore, clientAuth))

  @deprecated(
    "Use `withSslContext` (note lowercase). To request client certificates, use `withSslContextAndParameters, calling either `.setWantClientAuth(true)` or `setNeedClientAuth(true)` on the `SSLParameters`.",
    "0.21.0-RC3")
  def withSSLContext(
      sslContext: SSLContext,
      clientAuth: SSLClientAuthMode = SSLClientAuthMode.NotRequested): Self =
    copy(sslConfig = new ContextWithClientAuth(sslContext, clientAuth))

  /** Configures the server with TLS, using the provided `SSLContext` and its
    * default `SSLParameters`
    */
  def withSslContext(sslContext: SSLContext): Self =
    copy(sslConfig = new ContextOnly(sslContext))

  /** Configures the server with TLS, using the provided `SSLContext` and its
    * default `SSLParameters`
    */
  def withSslContextAndParameters(sslContext: SSLContext, sslParameters: SSLParameters): Self =
    copy(sslConfig = new ContextWithParameters(sslContext, sslParameters))

  /** Disables SSL. */
  def withoutSsl: Self =
    copy(sslConfig = NoSsl)

  override def bindSocketAddress(socketAddress: InetSocketAddress): Self =
    copy(socketAddress = socketAddress)

  /** Set the [[org.eclipse.jetty.util.thread.ThreadPool]] that Jetty will use.
    *
    * It is recommended you use [[JettyThreadPools#resource]] to build this so
    * that it will be gracefully shutdown when/if the Jetty server is
    * shutdown.
    */
  def withThreadPoolResource(threadPoolResource: Resource[F, ThreadPool]): JettyBuilder[F] =
    copy(threadPoolResourceOption = Some(threadPoolResource))

  /** Set the [[org.eclipse.jetty.util.thread.ThreadPool]] that Jetty will use.
    *
    * @note You should prefer [[#withThreadPoolResource]] instead of this
    *       method. If you invoke this method the provided
    *       [[org.eclipse.jetty.util.thread.ThreadPool]] ''will not'' be
    *       joined, stopped, or destroyed when/if the Jetty server stops. This
    *       is to preserve the <= 0.21.23 semantics.
    */
  @deprecated(
    message = "Please use withThreadPoolResource instead and see JettyThreadPools.",
    since = "0.21.23")
  def withThreadPool(threadPool: ThreadPool): JettyBuilder[F] =
    copy(threadPoolResourceOption = None, threadPool = new UndestroyableThreadPool(threadPool))

  override def mountServlet(
      servlet: HttpServlet,
      urlMapping: String,
      name: Option[String] = None): Self =
    copy(mounts = mounts :+ Mount[F] { (context, index, _) =>
      val servletName = name.getOrElse(s"servlet-$index")
      context.addServlet(new ServletHolder(servletName, servlet), urlMapping)
    })

  override def mountFilter(
      filter: Filter,
      urlMapping: String,
      name: Option[String],
      dispatches: util.EnumSet[DispatcherType]
  ): Self =
    copy(mounts = mounts :+ Mount[F] { (context, index, _) =>
      val filterName = name.getOrElse(s"filter-$index")
      val filterHolder = new FilterHolder(filter)
      filterHolder.setName(filterName)
      context.addFilter(filterHolder, urlMapping, dispatches)
    })

  def mountService(service: HttpRoutes[F], prefix: String): Self =
    mountHttpApp(service.orNotFound, prefix)

  def mountHttpApp(service: HttpApp[F], prefix: String): Self =
    copy(mounts = mounts :+ Mount[F] { (context, index, builder) =>
      val servlet = new AsyncHttp4sServlet(
        service = service,
        asyncTimeout = builder.asyncTimeout,
        servletIo = builder.servletIo,
        serviceErrorHandler = builder.serviceErrorHandler
      )
      val servletName = s"servlet-$index"
      val urlMapping = ServletContainer.prefixMapping(prefix)
      context.addServlet(new ServletHolder(servletName, servlet), urlMapping)
    })

  def withIdleTimeout(idleTimeout: Duration): Self =
    copy(idleTimeout = idleTimeout)

  def withAsyncTimeout(asyncTimeout: Duration): Self =
    copy(asyncTimeout = asyncTimeout)

  /** Sets the graceful shutdown timeout for Jetty.  Closing the resource
    * will wait this long before a forcible stop.
    */
  def withShutdownTimeout(shutdownTimeout: Duration): Self =
    copy(shutdownTimeout = shutdownTimeout)

  override def withServletIo(servletIo: ServletIo[F]): Self =
    copy(servletIo = servletIo)

  def withServiceErrorHandler(serviceErrorHandler: ServiceErrorHandler[F]): Self =
    copy(serviceErrorHandler = serviceErrorHandler)

  /** Enables HTTP/2 connection upgrade over plain text (no TLS).
    * See https://webtide.com/introduction-to-http2-in-jetty
    */
  def withHttp2c: Self =
    copy(supportHttp2 = true)

  def withoutHttp2c: Self =
    copy(supportHttp2 = false)

  def withBanner(banner: immutable.Seq[String]): Self =
    copy(banner = banner)

  /** Provide a specific [[org.eclipse.jetty.server.HttpConfiguration]].
    *
    * This can be used for direct low level control over many HTTP related
    * configuration settings which http4s may not directly expose.
    */
  def withJettyHttpConfiguration(value: HttpConfiguration): Self =
    copy(jettyHttpConfiguration = value)

  private def getConnector(jetty: JServer): ServerConnector = {

    val http1: HttpConnectionFactory = new HttpConnectionFactory(jettyHttpConfiguration)

    sslConfig.makeSslContextFactory match {
      case Some(sslContextFactory) =>
        if (supportHttp2) logger.warn("JettyBuilder does not support HTTP/2 with SSL at the moment")
        new ServerConnector(jetty, sslContextFactory, http1)

      case None =>
        if (!supportHttp2) {
          new ServerConnector(jetty, http1)
        } else {
          val http2c = new HTTP2CServerConnectionFactory(jettyHttpConfiguration)
          new ServerConnector(jetty, http1, http2c)
        }
    }
  }

  def resource: Resource[F, Server[F]] = {
    // If threadPoolResourceOption is None, then use the value of
    // threadPool.
    val threadPoolR: Resource[F, ThreadPool] =
      threadPoolResourceOption.getOrElse(
        Resource.pure(threadPool)
      )
    val serverR: ThreadPool => Resource[F, Server[F]] = (threadPool: ThreadPool) =>
      JettyLifeCycle
        .lifeCycleAsResource[F, JServer](
          F.delay {
            val jetty = new JServer(threadPool)
            val context = new ServletContextHandler()

            context.setContextPath("/")

            jetty.setHandler(context)

            val connector = getConnector(jetty)

            connector.setHost(socketAddress.getHostString)
            connector.setPort(socketAddress.getPort)
            connector.setIdleTimeout(if (idleTimeout.isFinite) idleTimeout.toMillis else -1)
            jetty.addConnector(connector)

            // Jetty graceful shutdown does not work without a stats handler
            val stats = new StatisticsHandler
            stats.setHandler(jetty.getHandler)
            jetty.setHandler(stats)

            jetty.setStopTimeout(shutdownTimeout match {
              case d: FiniteDuration => d.toMillis
              case _ => 0L
            })

            for ((mount, i) <- mounts.zipWithIndex)
              mount.f(context, i, this)

            jetty
          }
        )
        .map((jetty: JServer) =>
          new Server[F] {
            lazy val address: InetSocketAddress = {
              val host = socketAddress.getHostString
              val port = jetty.getConnectors()(0).asInstanceOf[ServerConnector].getLocalPort
              new InetSocketAddress(host, port)
            }

            lazy val isSecure: Boolean = sslConfig.isSecure
          })
    for {
      threadPool <- threadPoolR
      server <- serverR(threadPool)
      _ <- Resource.eval(banner.traverse_(value => F.delay(logger.info(value))))
      _ <- Resource.eval(F.delay(logger.info(
        s"http4s v${BuildInfo.version} on Jetty v${JServer.getVersion} started at ${server.baseUri}")))
    } yield server
  }
}

object JettyBuilder {
  def apply[F[_]: ConcurrentEffect] =
    new JettyBuilder[F](
<<<<<<< HEAD
      socketAddress = defaults.SocketAddress,
      threadPool = LazyThreadPool.newLazyThreadPool,
      threadPoolResourceOption = Some(
        JettyThreadPools.default[F]
      ),
=======
      socketAddress = defaults.IPv4SocketAddress,
      threadPool = new QueuedThreadPool(),
>>>>>>> 3ee32858
      idleTimeout = defaults.IdleTimeout,
      asyncTimeout = defaults.ResponseTimeout,
      shutdownTimeout = defaults.ShutdownTimeout,
      servletIo = ServletContainer.DefaultServletIo,
      sslConfig = NoSsl,
      mounts = Vector.empty,
      serviceErrorHandler = DefaultServiceErrorHandler,
      supportHttp2 = false,
      banner = defaults.Banner,
      jettyHttpConfiguration = defaultJettyHttpConfiguration
    )

  private sealed trait SslConfig {
    def makeSslContextFactory: Option[SslContextFactory.Server]
    def isSecure: Boolean
  }

  private class KeyStoreBits(
      keyStore: StoreInfo,
      keyManagerPassword: String,
      protocol: String,
      trustStore: Option[StoreInfo],
      clientAuth: SSLClientAuthMode
  ) extends SslConfig {
    def makeSslContextFactory: Option[SslContextFactory.Server] = {
      val sslContextFactory = new SslContextFactory.Server()
      sslContextFactory.setKeyStorePath(keyStore.path)
      sslContextFactory.setKeyStorePassword(keyStore.password)
      sslContextFactory.setKeyManagerPassword(keyManagerPassword)
      sslContextFactory.setProtocol(protocol)
      updateClientAuth(sslContextFactory, clientAuth)

      trustStore.foreach { trustManagerBits =>
        sslContextFactory.setTrustStorePath(trustManagerBits.path)
        sslContextFactory.setTrustStorePassword(trustManagerBits.password)
      }
      sslContextFactory.some
    }
    def isSecure = true
  }

  private class ContextWithClientAuth(sslContext: SSLContext, clientAuth: SSLClientAuthMode)
      extends SslConfig {
    def makeSslContextFactory: Option[SslContextFactory.Server] = {
      val sslContextFactory = new SslContextFactory.Server()
      sslContextFactory.setSslContext(sslContext)
      updateClientAuth(sslContextFactory, clientAuth)
      sslContextFactory.some
    }
    def isSecure = true
  }

  private class ContextOnly(sslContext: SSLContext) extends SslConfig {
    def makeSslContextFactory: Option[SslContextFactory.Server] = {
      val sslContextFactory = new SslContextFactory.Server()
      sslContextFactory.setSslContext(sslContext)
      sslContextFactory.some
    }
    def isSecure = true
  }

  private class ContextWithParameters(sslContext: SSLContext, sslParameters: SSLParameters)
      extends SslConfig {
    def makeSslContextFactory: Option[SslContextFactory.Server] = {
      val sslContextFactory = new SslContextFactory.Server()
      sslContextFactory.setSslContext(sslContext)
      sslContextFactory.customize(sslParameters)
      sslContextFactory.some
    }
    def isSecure = true
  }

  private object NoSsl extends SslConfig {
    def makeSslContextFactory: Option[SslContextFactory.Server] = None
    def isSecure = false
  }

  private def updateClientAuth(
      sslContextFactory: SslContextFactory.Server,
      clientAuthMode: SSLClientAuthMode): Unit =
    clientAuthMode match {
      case SSLClientAuthMode.NotRequested =>
        sslContextFactory.setWantClientAuth(false)
        sslContextFactory.setNeedClientAuth(false)

      case SSLClientAuthMode.Requested =>
        sslContextFactory.setWantClientAuth(true)

      case SSLClientAuthMode.Required =>
        sslContextFactory.setNeedClientAuth(true)
    }

  /** The default [[org.eclipse.jetty.server.HttpConfiguration]] to use with jetty. */
  private val defaultJettyHttpConfiguration: HttpConfiguration = {
    val config: HttpConfiguration = new HttpConfiguration()
    config.setRequestHeaderSize(defaults.MaxHeadersSize)
    config
  }
}

private final case class Mount[F[_]](f: (ServletContextHandler, Int, JettyBuilder[F]) => Unit)<|MERGE_RESOLUTION|>--- conflicted
+++ resolved
@@ -405,16 +405,11 @@
 object JettyBuilder {
   def apply[F[_]: ConcurrentEffect] =
     new JettyBuilder[F](
-<<<<<<< HEAD
-      socketAddress = defaults.SocketAddress,
+      socketAddress = defaults.IPv4SocketAddress,
       threadPool = LazyThreadPool.newLazyThreadPool,
       threadPoolResourceOption = Some(
         JettyThreadPools.default[F]
       ),
-=======
-      socketAddress = defaults.IPv4SocketAddress,
-      threadPool = new QueuedThreadPool(),
->>>>>>> 3ee32858
       idleTimeout = defaults.IdleTimeout,
       asyncTimeout = defaults.ResponseTimeout,
       shutdownTimeout = defaults.ShutdownTimeout,
