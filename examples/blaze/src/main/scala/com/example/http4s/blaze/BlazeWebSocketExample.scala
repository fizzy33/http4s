// TODO fs2 port
/*
package com.example.http4s.blaze

import org.http4s._
import org.http4s.dsl._
import org.http4s.server.websocket._
import org.http4s.server.blaze.BlazeBuilder
import org.http4s.util.ProcessApp
import org.http4s.websocket.WebsocketBits._

import scala.concurrent.duration._

import scalaz.concurrent.Task
import scalaz.concurrent.Strategy
import scalaz.stream.async.unboundedQueue
import scalaz.stream.{Process, Sink}
import scalaz.stream.{DefaultScheduler, Exchange}
import scalaz.stream.time.awakeEvery

object BlazeWebSocketExample extends ProcessApp {

  val route = HttpService {
    case GET -> Root / "hello" =>
      Ok("Hello world.")

    case req@ GET -> Root / "ws" =>
      val src = awakeEvery(1.seconds)(Strategy.DefaultStrategy, DefaultScheduler).map{ d => Text(s"Ping! $d") }
      val sink: Sink[Task, WebSocketFrame] = Process.constant {
        case Text(t, _) => Task.delay( println(t))
        case f       => Task.delay(println(s"Unknown type: $f"))
      }
      WS(Exchange(src, sink))

    case req@ GET -> Root / "wsecho" =>
      val q = unboundedQueue[WebSocketFrame]
      val src = q.dequeue.collect {
        case Text(msg, _) => Text("You sent the server: " + msg)
      }

      WS(Exchange(src, q.enqueue))
  }

  def main(args: List[String]) = BlazeBuilder.bindHttp(8080)
    .withWebSockets(true)
    .mountService(route, "/http4s")
<<<<<<< HEAD
    .start
}
 */
=======
    .serve
}
>>>>>>> 858af9a8
<|MERGE_RESOLUTION|>--- conflicted
+++ resolved
@@ -44,11 +44,6 @@
   def main(args: List[String]) = BlazeBuilder.bindHttp(8080)
     .withWebSockets(true)
     .mountService(route, "/http4s")
-<<<<<<< HEAD
-    .start
-}
- */
-=======
     .serve
 }
->>>>>>> 858af9a8
+ */