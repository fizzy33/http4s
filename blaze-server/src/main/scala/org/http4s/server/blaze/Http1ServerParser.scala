--- conflicted
+++ resolved
@@ -54,11 +54,7 @@
       if (minorVersion() == 1 && isChunked)
         attrs.insert(
           Message.Keys.TrailerHeaders[F],
-<<<<<<< HEAD
-          F.defer[Headers] {
-=======
-          F.suspend[v2.Headers] {
->>>>>>> f5309a41
+          F.defer[v2.Headers] {
             if (!contentComplete())
               F.raiseError(
                 new IllegalStateException(
