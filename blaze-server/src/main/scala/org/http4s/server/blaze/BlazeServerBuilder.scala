--- conflicted
+++ resolved
@@ -338,7 +338,6 @@
     }
   }
 
-<<<<<<< HEAD
   def resource: Resource[F, Server] = {
     def resolveAddress(address: InetSocketAddress) =
       if (address.isUnresolved) new InetSocketAddress(address.getHostName, address.getPort)
@@ -346,7 +345,13 @@
 
     val mkFactory: Resource[F, ServerChannelGroup] = Resource.make(F.delay {
       NIO1SocketServerGroup
-        .fixed(connectorPoolSize, bufferSize, channelOptions, selectorThreadFactory, maxConnections)
+        .fixed(
+          workerThreads = connectorPoolSize,
+          bufferSize = bufferSize,
+          channelOptions = channelOptions,
+          selectorThreadFactory = selectorThreadFactory,
+          maxConnections = maxConnections
+        )
     })(factory => F.delay(factory.closeGroup()))
 
     def mkServerChannel(
@@ -395,61 +400,6 @@
       _ <- logStart(server)
     } yield server
   }
-=======
-  def resource: Resource[F, Server] =
-    tickWheelResource.flatMap { scheduler =>
-      def resolveAddress(address: InetSocketAddress) =
-        if (address.isUnresolved) new InetSocketAddress(address.getHostName, address.getPort)
-        else address
-
-      val mkFactory: Resource[F, ServerChannelGroup] = Resource.make(F.delay {
-        NIO1SocketServerGroup
-          .fixed(
-            workerThreads = connectorPoolSize,
-            bufferSize = bufferSize,
-            channelOptions = channelOptions,
-            selectorThreadFactory = selectorThreadFactory,
-            maxConnections = maxConnections
-          )
-      })(factory => F.delay(factory.closeGroup()))
-
-      def mkServerChannel(factory: ServerChannelGroup): Resource[F, ServerChannel] =
-        Resource.make(
-          for {
-            ctxOpt <- sslConfig.makeContext
-            engineCfg = ctxOpt.map(ctx => (ctx, sslConfig.configureEngine _))
-            address = resolveAddress(socketAddress)
-          } yield factory.bind(address, pipelineFactory(scheduler, engineCfg)).get
-        )(serverChannel => F.delay(serverChannel.close()))
-
-      def logStart(server: Server): Resource[F, Unit] =
-        Resource.liftF(F.delay {
-          Option(banner)
-            .filter(_.nonEmpty)
-            .map(_.mkString("\n", "\n", ""))
-            .foreach(logger.info(_))
-
-          logger.info(
-            s"http4s v${BuildInfo.version} on blaze v${BlazeBuildInfo.version} started at ${server.baseUri}")
-        })
-
-      Resource.liftF(verifyTimeoutRelations()) >>
-        mkFactory
-          .flatMap(mkServerChannel)
-          .map[F, Server] { serverChannel =>
-            new Server {
-              val address: InetSocketAddress =
-                serverChannel.socketAddress
-
-              val isSecure = sslConfig.isSecure
-
-              override def toString: String =
-                s"BlazeServer($address)"
-            }
-          }
-          .flatTap(logStart)
-    }
->>>>>>> 03fa2448
 
   private def verifyTimeoutRelations(): F[Unit] =
     F.delay {
