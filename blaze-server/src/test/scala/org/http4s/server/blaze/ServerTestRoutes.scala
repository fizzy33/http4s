--- conflicted
+++ resolved
@@ -28,15 +28,6 @@
 
 object ServerTestRoutes extends Http4sDsl[IO] {
   //TODO: bring back well-typed value once all headers are moved to new model
-<<<<<<< HEAD
-  val textPlain: String = `Content-Type`(MediaType.text.plain, `UTF-8`).renderString
-  val connClose = Connection(CIString("close")).renderString
-  val connKeep = Connection(CIString("keep-alive")).renderString
-  val chunked = `Transfer-Encoding`(TransferCoding.chunked).renderString
-
-  def length(l: Long): String = `Content-Length`.unsafeFromLong(l).renderString
-  def testRequestResults: Seq[(String, (Status, Set[String], String))] =
-=======
   val textPlain = `Content-Type`(MediaType.text.plain, `UTF-8`).toRaw
   val connClose = Connection(CIString("close")).toRaw
   val connKeep = Connection(CIString("keep-alive")).toRaw
@@ -44,7 +35,6 @@
 
   def length(l: Long) = `Content-Length`.unsafeFromLong(l).toRaw
   def testRequestResults: Seq[(String, (Status, Set[v2.Header.Raw], String))] =
->>>>>>> 142e2c1c
     Seq(
       ("GET /get HTTP/1.0\r\n\r\n", (Status.Ok, Set(length(3), textPlain), "get")),
       /////////////////////////////////
@@ -69,21 +59,11 @@
       (
         "GET /get HTTP/1.1\r\nConnection:close\r\n\r\n",
         (Status.Ok, Set(length(3), textPlain, connClose), "get")),
-<<<<<<< HEAD
-      //////////////////////////////////////////////////////////////////////
-      // TODO bring these test cases back once old Header is gone
-      /* ("GET /chunked HTTP/1.1\r\n\r\n", (Status.Ok, Set(textPlain, chunked), "chunk")),
-       * /////////////////////////////////
-       * (
-       *   "GET /chunked HTTP/1.1\r\nConnection:close\r\n\r\n",
-       *   (Status.Ok, Set(textPlain, chunked, connClose), "chunk")), */
-=======
       ("GET /chunked HTTP/1.1\r\n\r\n", (Status.Ok, Set(textPlain, chunked), "chunk")),
       /////////////////////////////////
       (
         "GET /chunked HTTP/1.1\r\nConnection:close\r\n\r\n",
         (Status.Ok, Set(textPlain, chunked, connClose), "chunk")),
->>>>>>> 142e2c1c
       ///////////////////////////////// Content-Length and Transfer-Encoding free responses for HTTP/1.0
       ("GET /chunked HTTP/1.0\r\n\r\n", (Status.Ok, Set(textPlain), "chunk")),
       /////////////////////////////////
