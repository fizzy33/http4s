/*
 * Copyright 2014 http4s.org
 *
 * Licensed under the Apache License, Version 2.0 (the "License");
 * you may not use this file except in compliance with the License.
 * You may obtain a copy of the License at
 *
 *     http://www.apache.org/licenses/LICENSE-2.0
 *
 * Unless required by applicable law or agreed to in writing, software
 * distributed under the License is distributed on an "AS IS" BASIS,
 * WITHOUT WARRANTIES OR CONDITIONS OF ANY KIND, either express or implied.
 * See the License for the specific language governing permissions and
 * limitations under the License.
 */

package org.http4s
package server
package blaze

import cats.data.Kleisli
import cats.effect._
import cats.effect.kernel.Deferred
import cats.effect.std.Dispatcher
import java.nio.ByteBuffer
import java.nio.charset.StandardCharsets
import org.http4s.{headers => H}
import org.http4s.blaze._
import org.http4s.blaze.pipeline.Command.Connected
import org.http4s.blaze.util.TickWheelExecutor
import org.http4s.blazecore.{ResponseParser, SeqTestHead}
import org.http4s.dsl.io._
import org.http4s.headers.{Date, `Content-Length`, `Transfer-Encoding`}
import org.http4s.syntax.all._
import org.http4s.testing.ErrorReporting._
import org.typelevel.ci.CIString
import org.typelevel.vault._
import scala.concurrent.duration._
<<<<<<< HEAD
import scala.concurrent.Await
import scala.concurrent.ExecutionContext
=======
>>>>>>> 076872d8

class Http1ServerStageSpec extends Http4sSuite {

<<<<<<< HEAD
  implicit val ec: ExecutionContext = Http4sSpec.TestExecutionContext

  val tickWheel = new TickWheelExecutor()

  val dispatcherAndShutdown = Dispatcher[IO].allocated.unsafeRunSync()
  val dispatcher = dispatcherAndShutdown._1

  def afterAll() = {
    tickWheel.shutdown()
    dispatcherAndShutdown._2.unsafeRunSync()
  }
=======
  implicit val ec = Http4sSuite.TestExecutionContext
  val tickWheel = ResourceFixture(Resource.make(IO.delay(new TickWheelExecutor())) { twe =>
    IO.delay(twe.shutdown())
  })
>>>>>>> 076872d8

  def makeString(b: ByteBuffer): String = {
    val p = b.position()
    val a = new Array[Byte](b.remaining())
    b.get(a).position(p)
    new String(a)
  }

  def parseAndDropDate(buff: ByteBuffer): (Status, Set[Header], String) =
    dropDate(ResponseParser.apply(buff))

  def dropDate(resp: (Status, Set[Header], String)): (Status, Set[Header], String) = {
    val hds = resp._2.filter(_.name != Date.name)
    (resp._1, hds, resp._3)
  }

  def runRequest(
      tickWheel: TickWheelExecutor,
      req: Seq[String],
      httpApp: HttpApp[IO],
      maxReqLine: Int = 4 * 1024,
      maxHeaders: Int = 16 * 1024): SeqTestHead = {
    val head = new SeqTestHead(
      req.map(s => ByteBuffer.wrap(s.getBytes(StandardCharsets.ISO_8859_1))))
    val httpStage = Http1ServerStage[IO](
      httpApp,
      () => Vault.empty,
<<<<<<< HEAD
      ec,
=======
      munitExecutionContext,
>>>>>>> 076872d8
      enableWebSockets = true,
      maxReqLine,
      maxHeaders,
      10 * 1024,
      silentErrorHandler,
      30.seconds,
      30.seconds,
      tickWheel,
      dispatcher
    )

    pipeline.LeafBuilder(httpStage).base(head)
    head.sendInboundCommand(Connected)
    head
  }

  val req = "GET /foo HTTP/1.1\r\nheader: value\r\n\r\n"

  val routes = HttpRoutes
    .of[IO] { case _ =>
      Ok("foo!")
    }
    .orNotFound

  tickWheel.test("Http1ServerStage: Invalid Lengths should fail on too long of a request line") {
    tickwheel =>
      runRequest(tickwheel, Seq(req), routes, maxReqLine = 1).result.map { buff =>
        val str = StandardCharsets.ISO_8859_1.decode(buff.duplicate()).toString
        // make sure we don't have signs of chunked encoding.
        assert(str.contains("400 Bad Request"))
      }
  }

  tickWheel.test("Http1ServerStage: Invalid Lengths should fail on too long of a header") {
    tickwheel =>
      (runRequest(tickwheel, Seq(req), routes, maxHeaders = 1).result).map { buff =>
        val str = StandardCharsets.ISO_8859_1.decode(buff.duplicate()).toString
        // make sure we don't have signs of chunked encoding.
        assert(str.contains("400 Bad Request"))
      }
  }

  ServerTestRoutes.testRequestResults.zipWithIndex.foreach {
    case ((req, (status, headers, resp)), i) =>
      if (i == 7 || i == 8) // Awful temporary hack
        tickWheel.test(
          s"Http1ServerStage: Common responses should Run request $i Run request: --------\n${req
            .split("\r\n\r\n")(0)}\n") { tw =>
          runRequest(tw, Seq(req), ServerTestRoutes()).result
            .map(parseAndDropDate)
            .map(assertEquals(_, (status, headers, resp)))

        }
      else
        tickWheel.test(
          s"Http1ServerStage: Common responses should Run request $i Run request: --------\n${req
            .split("\r\n\r\n")(0)}\n") { tw =>
          runRequest(tw, Seq(req), ServerTestRoutes()).result
            .map(parseAndDropDate)
            .map(assertEquals(_, (status, headers, resp)))

        }
  }

  val exceptionService = HttpRoutes
    .of[IO] {
      case GET -> Root / "sync" => sys.error("Synchronous error!")
      case GET -> Root / "async" => IO.raiseError(new Exception("Asynchronous error!"))
      case GET -> Root / "sync" / "422" =>
        throw InvalidMessageBodyFailure("lol, I didn't even look")
      case GET -> Root / "async" / "422" =>
        IO.raiseError(InvalidMessageBodyFailure("lol, I didn't even look"))
    }
    .orNotFound

  def runError(tw: TickWheelExecutor, path: String) =
    runRequest(tw, List(path), exceptionService).result
      .map(parseAndDropDate)
      .map { case (s, h, r) =>
        val close = h.exists { h =>
          h.toRaw.name == CIString("connection") && h.toRaw.value == "close"
        }
        (s, close, r)
      }

  tickWheel.test("Http1ServerStage: Errors should Deal with synchronous errors") { tw =>
    val path = "GET /sync HTTP/1.1\r\nConnection:keep-alive\r\n\r\n"
    runError(tw, path).map { case (s, c, _) =>
      assert(s == InternalServerError && c)
    }
  }

  tickWheel.test("Http1ServerStage: Errors should Call toHttpResponse on synchronous errors") {
    tw =>
      val path = "GET /sync/422 HTTP/1.1\r\nConnection:keep-alive\r\n\r\n"
      runError(tw, path).map { case (s, c, _) =>
        assert(s == UnprocessableEntity && !c)
      }
  }

  tickWheel.test("Http1ServerStage: Errors should Deal with asynchronous errors") { tw =>
    val path = "GET /async HTTP/1.1\r\nConnection:keep-alive\r\n\r\n"
    runError(tw, path).map { case (s, c, _) =>
      assert(s == InternalServerError && c)
    }
  }

  tickWheel.test("Http1ServerStage: Errors should Call toHttpResponse on asynchronous errors") {
    tw =>
      val path = "GET /async/422 HTTP/1.1\r\nConnection:keep-alive\r\n\r\n"
      runError(tw, path).map { case (s, c, _) =>
        assert(s == UnprocessableEntity && !c)
      }
  }

  tickWheel.test("Http1ServerStage: Errors should Handle parse error") { tw =>
    val path = "THIS\u0000IS\u0000NOT\u0000HTTP"
    runError(tw, path).map { case (s, c, _) =>
      assert(s == BadRequest && c)
    }
  }

  tickWheel.test(
    "Http1ServerStage: routes should Do not send `Transfer-Encoding: identity` response") { tw =>
    val routes = HttpRoutes
      .of[IO] { case _ =>
        val headers = Headers.of(H.`Transfer-Encoding`(TransferCoding.identity))
        IO.pure(
          Response[IO](headers = headers)
            .withEntity("hello world"))
      }
      .orNotFound

    // The first request will get split into two chunks, leaving the last byte off
    val req = "GET /foo HTTP/1.1\r\n\r\n"

    runRequest(tw, Seq(req), routes).result.map { buff =>
      val str = StandardCharsets.ISO_8859_1.decode(buff.duplicate()).toString
      // make sure we don't have signs of chunked encoding.
      assert(!str.contains("0\r\n\r\n"))
      assert(str.contains("hello world"))

      val (_, hdrs, _) = ResponseParser.apply(buff)
      assert(!hdrs.exists(_.name == `Transfer-Encoding`.name))
    }
  }

  tickWheel.test(
    "Http1ServerStage: routes should Do not send an entity or entity-headers for a status that doesn't permit it") {
    tw =>
      val routes: HttpApp[IO] = HttpRoutes
        .of[IO] { case _ =>
          IO.pure(
            Response[IO](status = Status.NotModified)
              .putHeaders(`Transfer-Encoding`(TransferCoding.chunked))
              .withEntity("Foo!"))
        }
        .orNotFound

      val req = "GET /foo HTTP/1.1\r\n\r\n"

      (runRequest(tw, Seq(req), routes).result).map { buf =>
        val (status, hs, body) = ResponseParser.parseBuffer(buf)

        val hss = Headers(hs.toList)
        assert(`Content-Length`.from(hss).isDefined == false)
        assert(body == "")
        assert(status == Status.NotModified)
      }
  }

  tickWheel.test("Http1ServerStage: routes should Add a date header") { tw =>
    val routes = HttpRoutes
      .of[IO] { case req =>
        IO.pure(Response(body = req.body))
      }
      .orNotFound

    // The first request will get split into two chunks, leaving the last byte off
    val req1 = "POST /sync HTTP/1.1\r\nConnection:keep-alive\r\nContent-Length: 4\r\n\r\ndone"

    (runRequest(tw, Seq(req1), routes).result).map { buff =>
      // Both responses must succeed
      val (_, hdrs, _) = ResponseParser.apply(buff)
      assert(hdrs.exists(_.name == Date.name))
    }
  }

  tickWheel.test("Http1ServerStage: routes should Honor an explicitly added date header") { tw =>
    val dateHeader = Date(HttpDate.Epoch)
    val routes = HttpRoutes
      .of[IO] { case req =>
        IO.pure(Response(body = req.body).withHeaders(dateHeader))
      }
      .orNotFound

    // The first request will get split into two chunks, leaving the last byte off
    val req1 = "POST /sync HTTP/1.1\r\nConnection:keep-alive\r\nContent-Length: 4\r\n\r\ndone"

    (runRequest(tw, Seq(req1), routes).result).map { buff =>
      // Both responses must succeed
      val (_, hdrs, _) = ResponseParser.apply(buff)

      assert(hdrs.find(_.name == Date.name) == Some(dateHeader))
    }
  }

  tickWheel.test(
    "Http1ServerStage: routes should Handle routes that echos full request body for non-chunked") {
    tw =>
      val routes = HttpRoutes
        .of[IO] { case req =>
          IO.pure(Response(body = req.body))
        }
        .orNotFound

      // The first request will get split into two chunks, leaving the last byte off
      val req1 = "POST /sync HTTP/1.1\r\nConnection:keep-alive\r\nContent-Length: 4\r\n\r\ndone"
      val (r11, r12) = req1.splitAt(req1.length - 1)

      (runRequest(tw, Seq(r11, r12), routes).result).map { buff =>
        // Both responses must succeed
        assert(parseAndDropDate(buff) == ((Ok, Set(H.`Content-Length`.unsafeFromLong(4)), "done")))
      }
  }

  tickWheel.test(
    "Http1ServerStage: routes should Handle routes that consumes the full request body for non-chunked") {
    tw =>
      val routes = HttpRoutes
        .of[IO] { case req =>
          req.as[String].map { s =>
            Response().withEntity("Result: " + s)
          }
        }
        .orNotFound

      // The first request will get split into two chunks, leaving the last byte off
      val req1 = "POST /sync HTTP/1.1\r\nConnection:keep-alive\r\nContent-Length: 4\r\n\r\ndone"
      val (r11, r12) = req1.splitAt(req1.length - 1)

      (runRequest(tw, Seq(r11, r12), routes).result).map { buff =>
        // Both responses must succeed
        assert(
          parseAndDropDate(buff) == (
            (
              Ok,
              Set(
                H.`Content-Length`.unsafeFromLong(8 + 4),
                H.`Content-Type`(MediaType.text.plain, Charset.`UTF-8`)),
              "Result: done")))
      }
  }

  tickWheel.test(
    "Http1ServerStage: routes should Maintain the connection if the body is ignored but was already read to completion by the Http1Stage") {
    tw =>
      val routes = HttpRoutes
        .of[IO] { case _ =>
          IO.pure(Response().withEntity("foo"))
        }
        .orNotFound

      // The first request will get split into two chunks, leaving the last byte off
      val req1 = "POST /sync HTTP/1.1\r\nConnection:keep-alive\r\nContent-Length: 4\r\n\r\ndone"
      val req2 = "POST /sync HTTP/1.1\r\nConnection:keep-alive\r\nContent-Length: 5\r\n\r\ntotal"

      (runRequest(tw, Seq(req1, req2), routes).result).map { buff =>
        val hs = Set(
          H.`Content-Type`(MediaType.text.plain, Charset.`UTF-8`),
          H.`Content-Length`.unsafeFromLong(3))
        // Both responses must succeed
        assert(dropDate(ResponseParser.parseBuffer(buff)) == ((Ok, hs, "foo")))
        assert(dropDate(ResponseParser.parseBuffer(buff)) == ((Ok, hs, "foo")))
      }
  }

  tickWheel.test(
    "Http1ServerStage: routes should Drop the connection if the body is ignored and was not read to completion by the Http1Stage") {
    tw =>
      val routes = HttpRoutes
        .of[IO] { case _ =>
          IO.pure(Response().withEntity("foo"))
        }
        .orNotFound

      // The first request will get split into two chunks, leaving the last byte off
      val req1 = "POST /sync HTTP/1.1\r\nConnection:keep-alive\r\nContent-Length: 4\r\n\r\ndone"
      val (r11, r12) = req1.splitAt(req1.length - 1)

      val req2 = "POST /sync HTTP/1.1\r\nConnection:keep-alive\r\nContent-Length: 5\r\n\r\ntotal"

      (runRequest(tw, Seq(r11, r12, req2), routes).result).map { buff =>
        val hs = Set(
          H.`Content-Type`(MediaType.text.plain, Charset.`UTF-8`),
          H.`Content-Length`.unsafeFromLong(3))
        // Both responses must succeed
        assert(dropDate(ResponseParser.parseBuffer(buff)) == ((Ok, hs, "foo")))
        assert(buff.remaining() == 0)
      }
  }

  tickWheel.test(
    "Http1ServerStage: routes should Handle routes that runs the request body for non-chunked") {
    tw =>
      val routes = HttpRoutes
        .of[IO] { case req =>
          req.body.compile.drain *> IO.pure(Response().withEntity("foo"))
        }
        .orNotFound

      // The first request will get split into two chunks, leaving the last byte off
      val req1 = "POST /sync HTTP/1.1\r\nConnection:keep-alive\r\nContent-Length: 4\r\n\r\ndone"
      val (r11, r12) = req1.splitAt(req1.length - 1)
      val req2 = "POST /sync HTTP/1.1\r\nConnection:keep-alive\r\nContent-Length: 5\r\n\r\ntotal"

      (runRequest(tw, Seq(r11, r12, req2), routes).result).map { buff =>
        val hs = Set(
          H.`Content-Type`(MediaType.text.plain, Charset.`UTF-8`),
          H.`Content-Length`.unsafeFromLong(3))
        // Both responses must succeed
        assert(dropDate(ResponseParser.parseBuffer(buff)) == ((Ok, hs, "foo")))
        assert(dropDate(ResponseParser.parseBuffer(buff)) == ((Ok, hs, "foo")))
      }
  }

  // Think of this as drunk HTTP pipelining
  tickWheel.test("Http1ServerStage: routes should Not die when two requests come in back to back") {
    tw =>
      val routes = HttpRoutes
        .of[IO] { case req =>
          IO.pure(Response(body = req.body))
        }
        .orNotFound

      // The first request will get split into two chunks, leaving the last byte off
      val req1 = "POST /sync HTTP/1.1\r\nConnection:keep-alive\r\nContent-Length: 4\r\n\r\ndone"
      val req2 = "POST /sync HTTP/1.1\r\nConnection:keep-alive\r\nContent-Length: 5\r\n\r\ntotal"

      (runRequest(tw, Seq(req1 + req2), routes).result).map { buff =>
        // Both responses must succeed
        assert(
          dropDate(ResponseParser.parseBuffer(buff)) == (
            (
              Ok,
              Set(H.`Content-Length`.unsafeFromLong(4)),
              "done")))
        assert(
          dropDate(ResponseParser.parseBuffer(buff)) == (
            (
              Ok,
              Set(H.`Content-Length`.unsafeFromLong(5)),
              "total")))
      }
  }

  tickWheel.test(
    "Http1ServerStage: routes should Handle using the request body as the response body") { tw =>
    val routes = HttpRoutes
      .of[IO] { case req =>
        IO.pure(Response(body = req.body))
      }
      .orNotFound

    // The first request will get split into two chunks, leaving the last byte off
    val req1 = "POST /sync HTTP/1.1\r\nConnection:keep-alive\r\nContent-Length: 4\r\n\r\ndone"
    val req2 = "POST /sync HTTP/1.1\r\nConnection:keep-alive\r\nContent-Length: 5\r\n\r\ntotal"

    (runRequest(tw, Seq(req1, req2), routes).result).map { buff =>
      // Both responses must succeed
      assert(
        dropDate(ResponseParser.parseBuffer(buff)) == (
          (
            Ok,
            Set(H.`Content-Length`.unsafeFromLong(4)),
            "done")))
      assert(
        dropDate(ResponseParser.parseBuffer(buff)) == (
          (
            Ok,
            Set(H.`Content-Length`.unsafeFromLong(5)),
            "total")))
    }
  }

  def req(path: String) =
    s"POST /$path HTTP/1.1\r\nTransfer-Encoding: chunked\r\n\r\n" +
      "3\r\n" +
      "foo\r\n" +
      "0\r\n" +
      "Foo:Bar\r\n\r\n"

  val routes2 = HttpRoutes
    .of[IO] {
      case req if req.pathInfo === path"/foo" =>
        for {
          _ <- req.body.compile.drain
          hs <- req.trailerHeaders
          resp <- Ok(hs.toList.mkString)
        } yield resp

      case req if req.pathInfo === path"/bar" =>
        for {
          // Don't run the body
          hs <- req.trailerHeaders
          resp <- Ok(hs.toList.mkString)
        } yield resp
    }
    .orNotFound

  tickWheel.test("Http1ServerStage: routes should Handle trailing headers") { tw =>
    (runRequest(tw, Seq(req("foo")), routes2).result).map { buff =>
      val results = dropDate(ResponseParser.parseBuffer(buff))
      assert(results._1 == Ok)
      assert(results._3 == "Foo: Bar")
    }
  }

  tickWheel.test(
    "Http1ServerStage: routes should Fail if you use the trailers before they have resolved") {
    tw =>
      (runRequest(tw, Seq(req("bar")), routes2).result).map { buff =>
        val results = dropDate(ResponseParser.parseBuffer(buff))
        assertEquals(results._1, InternalServerError)
      }
  }

  tickWheel.test("Http1ServerStage: routes should cancels on stage shutdown".flaky) { tw =>
    Deferred[IO, Unit]
      .flatMap { canceled =>
        Deferred[IO, Unit].flatMap { gate =>
          val req =
            "POST /sync HTTP/1.1\r\nConnection:keep-alive\r\nContent-Length: 4\r\n\r\ndone"
          val app: HttpApp[IO] = HttpApp { _ =>
            gate.complete(()) >> canceled.complete(()) >> IO.never[Response[IO]]
          }
          for {
            head <- IO(runRequest(tw, List(req), app))
            _ <- gate.get
            _ <- IO(head.closePipeline(None))
            _ <- canceled.get
          } yield ()
        }
      }
  }

  tickWheel.test("Http1ServerStage: routes should Disconnect if we read an EOF") { tw =>
    val head = runRequest(tw, Seq.empty, Kleisli.liftF(Ok("")))
    head.result.map { _ =>
      assert(head.closeCauses == Seq(None))
    }
  }
}<|MERGE_RESOLUTION|>--- conflicted
+++ resolved
@@ -19,6 +19,8 @@
 package blaze
 
 import cats.data.Kleisli
+import cats.syntax.apply._
+import cats.syntax.eq._
 import cats.effect._
 import cats.effect.kernel.Deferred
 import cats.effect.std.Dispatcher
@@ -33,35 +35,19 @@
 import org.http4s.headers.{Date, `Content-Length`, `Transfer-Encoding`}
 import org.http4s.syntax.all._
 import org.http4s.testing.ErrorReporting._
+import org.http4s.testing.DispatcherIOFixture
 import org.typelevel.ci.CIString
 import org.typelevel.vault._
 import scala.concurrent.duration._
-<<<<<<< HEAD
-import scala.concurrent.Await
-import scala.concurrent.ExecutionContext
-=======
->>>>>>> 076872d8
-
-class Http1ServerStageSpec extends Http4sSuite {
-
-<<<<<<< HEAD
-  implicit val ec: ExecutionContext = Http4sSpec.TestExecutionContext
-
-  val tickWheel = new TickWheelExecutor()
-
-  val dispatcherAndShutdown = Dispatcher[IO].allocated.unsafeRunSync()
-  val dispatcher = dispatcherAndShutdown._1
-
-  def afterAll() = {
-    tickWheel.shutdown()
-    dispatcherAndShutdown._2.unsafeRunSync()
-  }
-=======
-  implicit val ec = Http4sSuite.TestExecutionContext
+
+class Http1ServerStageSpec extends Http4sSuite with DispatcherIOFixture {
+
+  implicit val ec = munitExecutionContext
   val tickWheel = ResourceFixture(Resource.make(IO.delay(new TickWheelExecutor())) { twe =>
     IO.delay(twe.shutdown())
   })
->>>>>>> 076872d8
+
+  def fixture = (tickWheel, dispatcher).mapN(FunFixture.map2)
 
   def makeString(b: ByteBuffer): String = {
     val p = b.position()
@@ -79,7 +65,7 @@
   }
 
   def runRequest(
-      tickWheel: TickWheelExecutor,
+      td: (TickWheelExecutor, Dispatcher[IO]),
       req: Seq[String],
       httpApp: HttpApp[IO],
       maxReqLine: Int = 4 * 1024,
@@ -89,11 +75,7 @@
     val httpStage = Http1ServerStage[IO](
       httpApp,
       () => Vault.empty,
-<<<<<<< HEAD
-      ec,
-=======
       munitExecutionContext,
->>>>>>> 076872d8
       enableWebSockets = true,
       maxReqLine,
       maxHeaders,
@@ -101,8 +83,8 @@
       silentErrorHandler,
       30.seconds,
       30.seconds,
-      tickWheel,
-      dispatcher
+      td._1,
+      td._2
     )
 
     pipeline.LeafBuilder(httpStage).base(head)
@@ -118,7 +100,7 @@
     }
     .orNotFound
 
-  tickWheel.test("Http1ServerStage: Invalid Lengths should fail on too long of a request line") {
+  fixture.test("Http1ServerStage: Invalid Lengths should fail on too long of a request line") {
     tickwheel =>
       runRequest(tickwheel, Seq(req), routes, maxReqLine = 1).result.map { buff =>
         val str = StandardCharsets.ISO_8859_1.decode(buff.duplicate()).toString
@@ -127,7 +109,7 @@
       }
   }
 
-  tickWheel.test("Http1ServerStage: Invalid Lengths should fail on too long of a header") {
+  fixture.test("Http1ServerStage: Invalid Lengths should fail on too long of a header") {
     tickwheel =>
       (runRequest(tickwheel, Seq(req), routes, maxHeaders = 1).result).map { buff =>
         val str = StandardCharsets.ISO_8859_1.decode(buff.duplicate()).toString
@@ -139,7 +121,7 @@
   ServerTestRoutes.testRequestResults.zipWithIndex.foreach {
     case ((req, (status, headers, resp)), i) =>
       if (i == 7 || i == 8) // Awful temporary hack
-        tickWheel.test(
+        fixture.test(
           s"Http1ServerStage: Common responses should Run request $i Run request: --------\n${req
             .split("\r\n\r\n")(0)}\n") { tw =>
           runRequest(tw, Seq(req), ServerTestRoutes()).result
@@ -148,7 +130,7 @@
 
         }
       else
-        tickWheel.test(
+        fixture.test(
           s"Http1ServerStage: Common responses should Run request $i Run request: --------\n${req
             .split("\r\n\r\n")(0)}\n") { tw =>
           runRequest(tw, Seq(req), ServerTestRoutes()).result
@@ -169,7 +151,7 @@
     }
     .orNotFound
 
-  def runError(tw: TickWheelExecutor, path: String) =
+  def runError(tw: (TickWheelExecutor, Dispatcher[IO]), path: String) =
     runRequest(tw, List(path), exceptionService).result
       .map(parseAndDropDate)
       .map { case (s, h, r) =>
@@ -179,44 +161,42 @@
         (s, close, r)
       }
 
-  tickWheel.test("Http1ServerStage: Errors should Deal with synchronous errors") { tw =>
+  fixture.test("Http1ServerStage: Errors should Deal with synchronous errors") { tw =>
     val path = "GET /sync HTTP/1.1\r\nConnection:keep-alive\r\n\r\n"
     runError(tw, path).map { case (s, c, _) =>
       assert(s == InternalServerError && c)
     }
   }
 
-  tickWheel.test("Http1ServerStage: Errors should Call toHttpResponse on synchronous errors") {
-    tw =>
-      val path = "GET /sync/422 HTTP/1.1\r\nConnection:keep-alive\r\n\r\n"
-      runError(tw, path).map { case (s, c, _) =>
-        assert(s == UnprocessableEntity && !c)
-      }
-  }
-
-  tickWheel.test("Http1ServerStage: Errors should Deal with asynchronous errors") { tw =>
+  fixture.test("Http1ServerStage: Errors should Call toHttpResponse on synchronous errors") { tw =>
+    val path = "GET /sync/422 HTTP/1.1\r\nConnection:keep-alive\r\n\r\n"
+    runError(tw, path).map { case (s, c, _) =>
+      assert(s == UnprocessableEntity && !c)
+    }
+  }
+
+  fixture.test("Http1ServerStage: Errors should Deal with asynchronous errors") { tw =>
     val path = "GET /async HTTP/1.1\r\nConnection:keep-alive\r\n\r\n"
     runError(tw, path).map { case (s, c, _) =>
       assert(s == InternalServerError && c)
     }
   }
 
-  tickWheel.test("Http1ServerStage: Errors should Call toHttpResponse on asynchronous errors") {
-    tw =>
-      val path = "GET /async/422 HTTP/1.1\r\nConnection:keep-alive\r\n\r\n"
-      runError(tw, path).map { case (s, c, _) =>
-        assert(s == UnprocessableEntity && !c)
-      }
-  }
-
-  tickWheel.test("Http1ServerStage: Errors should Handle parse error") { tw =>
+  fixture.test("Http1ServerStage: Errors should Call toHttpResponse on asynchronous errors") { tw =>
+    val path = "GET /async/422 HTTP/1.1\r\nConnection:keep-alive\r\n\r\n"
+    runError(tw, path).map { case (s, c, _) =>
+      assert(s == UnprocessableEntity && !c)
+    }
+  }
+
+  fixture.test("Http1ServerStage: Errors should Handle parse error") { tw =>
     val path = "THIS\u0000IS\u0000NOT\u0000HTTP"
     runError(tw, path).map { case (s, c, _) =>
       assert(s == BadRequest && c)
     }
   }
 
-  tickWheel.test(
+  fixture.test(
     "Http1ServerStage: routes should Do not send `Transfer-Encoding: identity` response") { tw =>
     val routes = HttpRoutes
       .of[IO] { case _ =>
@@ -241,7 +221,7 @@
     }
   }
 
-  tickWheel.test(
+  fixture.test(
     "Http1ServerStage: routes should Do not send an entity or entity-headers for a status that doesn't permit it") {
     tw =>
       val routes: HttpApp[IO] = HttpRoutes
@@ -265,7 +245,7 @@
       }
   }
 
-  tickWheel.test("Http1ServerStage: routes should Add a date header") { tw =>
+  fixture.test("Http1ServerStage: routes should Add a date header") { tw =>
     val routes = HttpRoutes
       .of[IO] { case req =>
         IO.pure(Response(body = req.body))
@@ -282,7 +262,7 @@
     }
   }
 
-  tickWheel.test("Http1ServerStage: routes should Honor an explicitly added date header") { tw =>
+  fixture.test("Http1ServerStage: routes should Honor an explicitly added date header") { tw =>
     val dateHeader = Date(HttpDate.Epoch)
     val routes = HttpRoutes
       .of[IO] { case req =>
@@ -301,7 +281,7 @@
     }
   }
 
-  tickWheel.test(
+  fixture.test(
     "Http1ServerStage: routes should Handle routes that echos full request body for non-chunked") {
     tw =>
       val routes = HttpRoutes
@@ -320,7 +300,7 @@
       }
   }
 
-  tickWheel.test(
+  fixture.test(
     "Http1ServerStage: routes should Handle routes that consumes the full request body for non-chunked") {
     tw =>
       val routes = HttpRoutes
@@ -348,7 +328,7 @@
       }
   }
 
-  tickWheel.test(
+  fixture.test(
     "Http1ServerStage: routes should Maintain the connection if the body is ignored but was already read to completion by the Http1Stage") {
     tw =>
       val routes = HttpRoutes
@@ -371,7 +351,7 @@
       }
   }
 
-  tickWheel.test(
+  fixture.test(
     "Http1ServerStage: routes should Drop the connection if the body is ignored and was not read to completion by the Http1Stage") {
     tw =>
       val routes = HttpRoutes
@@ -396,7 +376,7 @@
       }
   }
 
-  tickWheel.test(
+  fixture.test(
     "Http1ServerStage: routes should Handle routes that runs the request body for non-chunked") {
     tw =>
       val routes = HttpRoutes
@@ -421,7 +401,7 @@
   }
 
   // Think of this as drunk HTTP pipelining
-  tickWheel.test("Http1ServerStage: routes should Not die when two requests come in back to back") {
+  fixture.test("Http1ServerStage: routes should Not die when two requests come in back to back") {
     tw =>
       val routes = HttpRoutes
         .of[IO] { case req =>
@@ -450,7 +430,7 @@
       }
   }
 
-  tickWheel.test(
+  fixture.test(
     "Http1ServerStage: routes should Handle using the request body as the response body") { tw =>
     val routes = HttpRoutes
       .of[IO] { case req =>
@@ -504,7 +484,7 @@
     }
     .orNotFound
 
-  tickWheel.test("Http1ServerStage: routes should Handle trailing headers") { tw =>
+  fixture.test("Http1ServerStage: routes should Handle trailing headers") { tw =>
     (runRequest(tw, Seq(req("foo")), routes2).result).map { buff =>
       val results = dropDate(ResponseParser.parseBuffer(buff))
       assert(results._1 == Ok)
@@ -512,7 +492,7 @@
     }
   }
 
-  tickWheel.test(
+  fixture.test(
     "Http1ServerStage: routes should Fail if you use the trailers before they have resolved") {
     tw =>
       (runRequest(tw, Seq(req("bar")), routes2).result).map { buff =>
@@ -521,7 +501,7 @@
       }
   }
 
-  tickWheel.test("Http1ServerStage: routes should cancels on stage shutdown".flaky) { tw =>
+  fixture.test("Http1ServerStage: routes should cancels on stage shutdown".flaky) { tw =>
     Deferred[IO, Unit]
       .flatMap { canceled =>
         Deferred[IO, Unit].flatMap { gate =>
@@ -540,7 +520,7 @@
       }
   }
 
-  tickWheel.test("Http1ServerStage: routes should Disconnect if we read an EOF") { tw =>
+  fixture.test("Http1ServerStage: routes should Disconnect if we read an EOF") { tw =>
     val head = runRequest(tw, Seq.empty, Kleisli.liftF(Ok("")))
     head.result.map { _ =>
       assert(head.closeCauses == Seq(None))
