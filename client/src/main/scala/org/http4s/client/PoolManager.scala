--- conflicted
+++ resolved
@@ -106,23 +106,14 @@
       addToWaitQueue(key, callback)
     }
 
-<<<<<<< HEAD
   private def addToWaitQueue(key: RequestKey, callback: Callback[NextConnection]): F[Unit] =
     F.delay {
-      if (waitQueue.length <= maxWaitQueueLimit) {
+      if (waitQueue.length < maxWaitQueueLimit) {
         waitQueue.enqueue(Waiting(key, callback, Instant.now()))
       } else {
         logger.error(s"Max wait length reached, not scheduling.")
         callback(Left(WaitQueueFullFailure()))
       }
-=======
-  private def addToWaitQueue(key: RequestKey, callback: Callback[NextConnection]): Unit =
-    if (waitQueue.length < maxWaitQueueLimit) {
-      waitQueue.enqueue(Waiting(key, callback, Instant.now()))
-    } else {
-      logger.error(s"Max wait length reached, not scheduling.")
-      callback(Left(WaitQueueFullFailure()))
->>>>>>> 789a1882
     }
 
   private def addToIdleQueue(connection: A, key: RequestKey): F[Unit] = F.delay {
