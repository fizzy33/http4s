/*
 * Copyright 2013-2020 http4s.org
 *
 * SPDX-License-Identifier: Apache-2.0
 */

package org.http4s
package client

import cats.effect.{Async, Blocker, ContextShift, Resource, Sync}
import cats.implicits._
import fs2.Stream
import fs2.io.{readInputStream, writeOutputStream}
import java.io.IOException
import java.net.{HttpURLConnection, Proxy, URL}
import javax.net.ssl.{HostnameVerifier, HttpsURLConnection, SSLSocketFactory}
import org.http4s.internal.BackendBuilder
import org.http4s.internal.CollectionCompat.CollectionConverters._
import scala.concurrent.duration.{Duration, FiniteDuration}
import scala.concurrent.{ExecutionContext, blocking}

/** Builder for a [[Client]] backed by on `java.net.HttpUrlConnection`.
  *
  * The java.net client adds no dependencies beyond `http4s-client`.
  * This client is generally not production grade, but convenient for
  * exploration in a REPL.
  *
  * All I/O operations in this client are blocking.
  *
  * @param blockingExecutionContext An `ExecutionContext` on which
  * blocking operations will be performed.
  * @define WHYNOSHUTDOWN Creation of the client allocates no
  * resources, and any resources allocated while using this client
  * are reclaimed by the JVM at its own leisure.
  */
sealed abstract class JavaNetClientBuilder[F[_]] private (
    val connectTimeout: Duration,
    val readTimeout: Duration,
    val proxy: Option[Proxy],
    val hostnameVerifier: Option[HostnameVerifier],
    val sslSocketFactory: Option[SSLSocketFactory],
    val blocker: Blocker
)(implicit protected val F: Async[F], cs: ContextShift[F])
    extends BackendBuilder[F, Client[F]] {
  private def copy(
      connectTimeout: Duration = connectTimeout,
      readTimeout: Duration = readTimeout,
      proxy: Option[Proxy] = proxy,
      hostnameVerifier: Option[HostnameVerifier] = hostnameVerifier,
      sslSocketFactory: Option[SSLSocketFactory] = sslSocketFactory,
      blocker: Blocker = blocker
  ): JavaNetClientBuilder[F] =
    new JavaNetClientBuilder[F](
      connectTimeout = connectTimeout,
      readTimeout = readTimeout,
      proxy = proxy,
      hostnameVerifier = hostnameVerifier,
      sslSocketFactory = sslSocketFactory,
      blocker = blocker
    ) {}

  def withConnectTimeout(connectTimeout: Duration): JavaNetClientBuilder[F] =
    copy(connectTimeout = connectTimeout)

  def withReadTimeout(readTimeout: Duration): JavaNetClientBuilder[F] =
    copy(readTimeout = readTimeout)

  def withProxyOption(proxy: Option[Proxy]): JavaNetClientBuilder[F] =
    copy(proxy = proxy)
  def withProxy(proxy: Proxy): JavaNetClientBuilder[F] =
    withProxyOption(Some(proxy))
  def withoutProxy: JavaNetClientBuilder[F] =
    withProxyOption(None)

  def withHostnameVerifierOption(
      hostnameVerifier: Option[HostnameVerifier]): JavaNetClientBuilder[F] =
    copy(hostnameVerifier = hostnameVerifier)
  def withHostnameVerifier(hostnameVerifier: HostnameVerifier): JavaNetClientBuilder[F] =
    withHostnameVerifierOption(Some(hostnameVerifier))
  def withoutHostnameVerifier: JavaNetClientBuilder[F] =
    withHostnameVerifierOption(None)

  def withSslSocketFactoryOption(
      sslSocketFactory: Option[SSLSocketFactory]): JavaNetClientBuilder[F] =
    copy(sslSocketFactory = sslSocketFactory)
  def withSslSocketFactory(sslSocketFactory: SSLSocketFactory): JavaNetClientBuilder[F] =
    withSslSocketFactoryOption(Some(sslSocketFactory))
  def withoutSslSocketFactory: JavaNetClientBuilder[F] =
    withSslSocketFactoryOption(None)

  def withBlocker(blocker: Blocker): JavaNetClientBuilder[F] =
    copy(blocker = blocker)

  @deprecated("Use withBlocker instead", "0.21.0")
  def withBlockingExecutionContext(
      blockingExecutionContext: ExecutionContext): JavaNetClientBuilder[F] =
    copy(blocker = Blocker.liftExecutionContext(blockingExecutionContext))

  /** Creates a [[Client]].
    *
    * The shutdown of this client is a no-op. $WHYNOSHUTDOWN
    */
  def create: Client[F] =
    Client { (req: Request[F]) =>
      def respond(conn: HttpURLConnection): F[Response[F]] =
        for {
          _ <- configureSsl(conn)
          _ <- F.delay(conn.setConnectTimeout(timeoutMillis(connectTimeout)))
          _ <- F.delay(conn.setReadTimeout(timeoutMillis(readTimeout)))
          _ <- F.delay(conn.setRequestMethod(req.method.renderString))
<<<<<<< HEAD
          _ <- F.delay(req.headers.foreach {
            case Header(name, value) => conn.setRequestProperty(name.toString, value)
=======
          _ <- F.delay(req.headers.foreach { case Header(name, value) =>
            conn.setRequestProperty(name.value, value)
>>>>>>> cca0f4e7
          })
          _ <- F.delay(conn.setInstanceFollowRedirects(false))
          _ <- F.delay(conn.setDoInput(true))
          resp <- blocker.blockOn(blocking(fetchResponse(req, conn)))
        } yield resp

      for {
        url <- Resource.liftF(F.delay(new URL(req.uri.toString)))
        conn <- Resource.make(openConnection(url)) { conn =>
          F.delay(conn.getInputStream().close()).recoverWith { case _: IOException =>
            F.delay(Option(conn.getErrorStream()).foreach(_.close()))
          }
        }
        resp <- Resource.liftF(respond(conn))
      } yield resp
    }

  def resource: Resource[F, Client[F]] =
    Resource.make(F.delay(create))(_ => F.unit)

  private def fetchResponse(req: Request[F], conn: HttpURLConnection) =
    for {
      _ <- writeBody(req, conn)
      code <- F.delay(conn.getResponseCode)
      status <- F.fromEither(Status.fromInt(code))
      headers <- F.delay(
        Headers(
          conn.getHeaderFields.asScala
            .filter(_._1 != null)
            .flatMap { case (k, vs) => vs.asScala.map(Header(k, _)) }
            .toList
        ))
    } yield Response(status = status, headers = headers, body = readBody(conn))

  private def timeoutMillis(d: Duration): Int =
    d match {
      case d: FiniteDuration if d > Duration.Zero => d.toMillis.max(0).min(Int.MaxValue).toInt
      case _ => 0
    }

  private def openConnection(url: URL)(implicit F: Sync[F]) =
    proxy match {
      case Some(p) =>
        F.delay(url.openConnection(p).asInstanceOf[HttpURLConnection])
      case None =>
        F.delay(url.openConnection().asInstanceOf[HttpURLConnection])
    }

  private def writeBody(req: Request[F], conn: HttpURLConnection): F[Unit] =
    if (req.isChunked)
      F.delay(conn.setDoOutput(true)) *>
        F.delay(conn.setChunkedStreamingMode(4096)) *>
        req.body
          .through(writeOutputStream(F.delay(conn.getOutputStream), blocker, false))
          .compile
          .drain
    else
      req.contentLength match {
        case Some(len) if len >= 0L =>
          F.delay(conn.setDoOutput(true)) *>
            F.delay(conn.setFixedLengthStreamingMode(len)) *>
            req.body
              .through(writeOutputStream(F.delay(conn.getOutputStream), blocker, false))
              .compile
              .drain
        case _ =>
          F.delay(conn.setDoOutput(false))
      }

  private def readBody(conn: HttpURLConnection): Stream[F, Byte] = {
    def inputStream =
      F.delay(Option(conn.getInputStream)).recoverWith {
        case _: IOException if conn.getResponseCode > 0 =>
          F.delay(Option(conn.getErrorStream))
      }
    Stream.eval(inputStream).flatMap {
      case Some(in) => readInputStream(F.pure(in), 4096, blocker, false)
      case None => Stream.empty
    }
  }

  private def configureSsl(conn: HttpURLConnection) =
    conn match {
      case connSsl: HttpsURLConnection =>
        for {
          _ <- hostnameVerifier.fold(F.unit)(hv => F.delay(connSsl.setHostnameVerifier(hv)))
          _ <- sslSocketFactory.fold(F.unit)(sslf => F.delay(connSsl.setSSLSocketFactory(sslf)))
        } yield ()
      case _ => F.unit
    }
}

/** Builder for a [[Client]] backed by on `java.net.HttpUrlConnection`. */
object JavaNetClientBuilder {

  /** @param blockingExecutionContext An `ExecutionContext` on which
    * blocking operations will be performed.
    */
  def apply[F[_]: Async: ContextShift](blocker: Blocker): JavaNetClientBuilder[F] =
    new JavaNetClientBuilder[F](
      connectTimeout = defaults.ConnectTimeout,
      readTimeout = defaults.RequestTimeout,
      proxy = None,
      hostnameVerifier = None,
      sslSocketFactory = None,
      blocker = blocker
    ) {}
}<|MERGE_RESOLUTION|>--- conflicted
+++ resolved
@@ -108,13 +108,8 @@
           _ <- F.delay(conn.setConnectTimeout(timeoutMillis(connectTimeout)))
           _ <- F.delay(conn.setReadTimeout(timeoutMillis(readTimeout)))
           _ <- F.delay(conn.setRequestMethod(req.method.renderString))
-<<<<<<< HEAD
-          _ <- F.delay(req.headers.foreach {
-            case Header(name, value) => conn.setRequestProperty(name.toString, value)
-=======
           _ <- F.delay(req.headers.foreach { case Header(name, value) =>
-            conn.setRequestProperty(name.value, value)
->>>>>>> cca0f4e7
+            conn.setRequestProperty(name.toString, value)
           })
           _ <- F.delay(conn.setInstanceFollowRedirects(false))
           _ <- F.delay(conn.setDoInput(true))
