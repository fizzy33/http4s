/*
 * Copyright 2013-2020 http4s.org
 *
 * SPDX-License-Identifier: Apache-2.0
 */

package org.http4s
package client
package middleware

<<<<<<< HEAD
import cats.effect.{Bracket, Sync}
=======
import cats.effect.Bracket
import com.github.ghik.silencer.silent
>>>>>>> 1166c49c
import fs2.{Pipe, Pull, Stream}
import org.http4s.headers.{`Accept-Encoding`, `Content-Encoding`}
import scala.util.control.NoStackTrace

/**
  * Client middleware for enabling gzip.
  */
object GZip {
  private val supportedCompressions =
    Seq(ContentCoding.gzip.coding, ContentCoding.deflate.coding).mkString(", ")

  def apply[F[_]](bufferSize: Int = 32 * 1024)(client: Client[F])(implicit F: Sync[F]): Client[F] =
    Client[F] { req =>
      val reqWithEncoding = addHeaders(req)
      val responseResource = client.run(reqWithEncoding)

      responseResource.map { actualResponse =>
        decompress(bufferSize, actualResponse)
      }
    }

  private def addHeaders[F[_]](req: Request[F]): Request[F] =
    req.headers.get(`Accept-Encoding`) match {
      case Some(_) =>
        req
      case _ =>
        req.withHeaders(
          req.headers ++ Headers.of(Header(`Accept-Encoding`.name.toString, supportedCompressions)))
    }

<<<<<<< HEAD
  private def decompress[F[_]](bufferSize: Int, response: Response[F])(implicit
      F: Sync[F]): Response[F] =
=======
  @silent("deprecated")
  private def decompress[F[_]](bufferSize: Int, response: Response[F])(implicit
      F: Bracket[F, Throwable]): Response[F] =
>>>>>>> 1166c49c
    response.headers.get(`Content-Encoding`) match {
      case Some(header)
          if header.contentCoding == ContentCoding.gzip || header.contentCoding == ContentCoding.`x-gzip` =>
        val gunzip: Pipe[F, Byte, Byte] =
<<<<<<< HEAD
          _.through(fs2.compression.gunzip(bufferSize)).flatMap(_.content)
        response.withBodyStream(response.body.through(decompressWith(gunzip)))

      case Some(header) if header.contentCoding == ContentCoding.deflate =>
        val deflate: Pipe[F, Byte, Byte] = fs2.compression.deflate(bufferSize)
=======
          _.through(fs2.compress.gunzip(bufferSize))
        response.withBodyStream(response.body.through(decompressWith(gunzip)))

      case Some(header) if header.contentCoding == ContentCoding.deflate =>
        val deflate: Pipe[F, Byte, Byte] = fs2.compress.deflate(bufferSize)
>>>>>>> 1166c49c
        response.withBodyStream(response.body.through(decompressWith(deflate)))

      case _ =>
        response
    }

  private def decompressWith[F[_]](decompressor: Pipe[F, Byte, Byte])(implicit
      F: Bracket[F, Throwable]): Pipe[F, Byte, Byte] =
    _.pull.peek1
      .flatMap {
        case None => Pull.raiseError(EmptyBodyException)
        case Some((_, fullStream)) => Pull.output1(fullStream)
      }
      .stream
      .flatten
      .through(decompressor)
      .handleErrorWith {
        case EmptyBodyException => Stream.empty
        case error => Stream.raiseError(error)
      }

<<<<<<< HEAD
  private object EmptyBodyException extends Throwable
=======
  private object EmptyBodyException extends Throwable with NoStackTrace
>>>>>>> 1166c49c
}<|MERGE_RESOLUTION|>--- conflicted
+++ resolved
@@ -8,12 +8,7 @@
 package client
 package middleware
 
-<<<<<<< HEAD
 import cats.effect.{Bracket, Sync}
-=======
-import cats.effect.Bracket
-import com.github.ghik.silencer.silent
->>>>>>> 1166c49c
 import fs2.{Pipe, Pull, Stream}
 import org.http4s.headers.{`Accept-Encoding`, `Content-Encoding`}
 import scala.util.control.NoStackTrace
@@ -44,31 +39,17 @@
           req.headers ++ Headers.of(Header(`Accept-Encoding`.name.toString, supportedCompressions)))
     }
 
-<<<<<<< HEAD
   private def decompress[F[_]](bufferSize: Int, response: Response[F])(implicit
       F: Sync[F]): Response[F] =
-=======
-  @silent("deprecated")
-  private def decompress[F[_]](bufferSize: Int, response: Response[F])(implicit
-      F: Bracket[F, Throwable]): Response[F] =
->>>>>>> 1166c49c
     response.headers.get(`Content-Encoding`) match {
       case Some(header)
           if header.contentCoding == ContentCoding.gzip || header.contentCoding == ContentCoding.`x-gzip` =>
         val gunzip: Pipe[F, Byte, Byte] =
-<<<<<<< HEAD
           _.through(fs2.compression.gunzip(bufferSize)).flatMap(_.content)
         response.withBodyStream(response.body.through(decompressWith(gunzip)))
 
       case Some(header) if header.contentCoding == ContentCoding.deflate =>
         val deflate: Pipe[F, Byte, Byte] = fs2.compression.deflate(bufferSize)
-=======
-          _.through(fs2.compress.gunzip(bufferSize))
-        response.withBodyStream(response.body.through(decompressWith(gunzip)))
-
-      case Some(header) if header.contentCoding == ContentCoding.deflate =>
-        val deflate: Pipe[F, Byte, Byte] = fs2.compress.deflate(bufferSize)
->>>>>>> 1166c49c
         response.withBodyStream(response.body.through(decompressWith(deflate)))
 
       case _ =>
@@ -90,9 +71,5 @@
         case error => Stream.raiseError(error)
       }
 
-<<<<<<< HEAD
-  private object EmptyBodyException extends Throwable
-=======
   private object EmptyBodyException extends Throwable with NoStackTrace
->>>>>>> 1166c49c
 }