/*
 * Copyright 2014 http4s.org
 *
 * Licensed under the Apache License, Version 2.0 (the "License");
 * you may not use this file except in compliance with the License.
 * You may obtain a copy of the License at
 *
 *     http://www.apache.org/licenses/LICENSE-2.0
 *
 * Unless required by applicable law or agreed to in writing, software
 * distributed under the License is distributed on an "AS IS" BASIS,
 * WITHOUT WARRANTIES OR CONDITIONS OF ANY KIND, either express or implied.
 * See the License for the specific language governing permissions and
 * limitations under the License.
 */

package org.http4s
package client
package middleware

import cats.effect.Async
import fs2.{Pipe, Pull, Stream}
<<<<<<< HEAD
import fs2.compression.DeflateParams
import org.http4s.headers.{`Accept-Encoding`, `Content-Encoding`}
=======
import org.http4s.headers.{`Accept-Encoding`, `Content-Encoding`, `Content-Length`}
>>>>>>> bee13271
import scala.util.control.NoStackTrace

/** Client middleware for enabling gzip.
  */
object GZip {
  private val supportedCompressions =
    Seq(ContentCoding.gzip.coding, ContentCoding.deflate.coding).mkString(", ")

  def apply[F[_]](bufferSize: Int = 32 * 1024)(client: Client[F])(implicit F: Async[F]): Client[F] =
    Client[F] { req =>
      val reqWithEncoding = addHeaders(req)
      val responseResource = client.run(reqWithEncoding)

      responseResource.map { actualResponse =>
        decompress(bufferSize, actualResponse)
      }
    }

  private def addHeaders[F[_]](req: Request[F]): Request[F] =
    req.headers.get(`Accept-Encoding`) match {
      case Some(_) =>
        req
      case _ =>
        req.withHeaders(
          req.headers ++ Headers.of(Header(`Accept-Encoding`.name.toString, supportedCompressions)))
    }

  private def decompress[F[_]](bufferSize: Int, response: Response[F])(implicit
      F: Async[F]): Response[F] =
    response.headers.get(`Content-Encoding`) match {
      case Some(header)
          if header.contentCoding == ContentCoding.gzip || header.contentCoding == ContentCoding.`x-gzip` =>
        val gunzip: Pipe[F, Byte, Byte] =
          _.through(fs2.compression.gunzip(bufferSize)).flatMap(_.content)
        response
          .filterHeaders(nonCompressionHeader)
          .withBodyStream(response.body.through(decompressWith(gunzip)))

      case Some(header) if header.contentCoding == ContentCoding.deflate =>
<<<<<<< HEAD
        val deflate: Pipe[F, Byte, Byte] = fs2.compression.deflate(DeflateParams(bufferSize))
        response.withBodyStream(response.body.through(decompressWith(deflate)))
=======
        val deflate: Pipe[F, Byte, Byte] = fs2.compression.deflate(bufferSize)
        response
          .filterHeaders(nonCompressionHeader)
          .withBodyStream(response.body.through(decompressWith(deflate)))
>>>>>>> bee13271

      case _ =>
        response
    }

  private def decompressWith[F[_]](decompressor: Pipe[F, Byte, Byte])(implicit
      F: Async[F]): Pipe[F, Byte, Byte] =
    _.pull.peek1
      .flatMap {
        case None => Pull.raiseError(EmptyBodyException)
        case Some((_, fullStream)) => Pull.output1(fullStream)
      }
      .stream
      .flatten
      .through(decompressor)
      .handleErrorWith {
        case EmptyBodyException => Stream.empty
        case error => Stream.raiseError(error)
      }

  private def nonCompressionHeader(header: Header): Boolean =
    header.isNot(`Content-Encoding`) && header.isNot(`Content-Length`)

  private object EmptyBodyException extends Throwable with NoStackTrace
}<|MERGE_RESOLUTION|>--- conflicted
+++ resolved
@@ -20,12 +20,8 @@
 
 import cats.effect.Async
 import fs2.{Pipe, Pull, Stream}
-<<<<<<< HEAD
 import fs2.compression.DeflateParams
-import org.http4s.headers.{`Accept-Encoding`, `Content-Encoding`}
-=======
 import org.http4s.headers.{`Accept-Encoding`, `Content-Encoding`, `Content-Length`}
->>>>>>> bee13271
 import scala.util.control.NoStackTrace
 
 /** Client middleware for enabling gzip.
@@ -65,15 +61,10 @@
           .withBodyStream(response.body.through(decompressWith(gunzip)))
 
       case Some(header) if header.contentCoding == ContentCoding.deflate =>
-<<<<<<< HEAD
         val deflate: Pipe[F, Byte, Byte] = fs2.compression.deflate(DeflateParams(bufferSize))
-        response.withBodyStream(response.body.through(decompressWith(deflate)))
-=======
-        val deflate: Pipe[F, Byte, Byte] = fs2.compression.deflate(bufferSize)
         response
           .filterHeaders(nonCompressionHeader)
           .withBodyStream(response.body.through(decompressWith(deflate)))
->>>>>>> bee13271
 
       case _ =>
         response
