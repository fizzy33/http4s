--- conflicted
+++ resolved
@@ -53,13 +53,8 @@
       }
     }
 
-<<<<<<< HEAD
     def nextAttempt(req: Request[F], attempts: Int, duration: FiniteDuration): F[DisposableResponse[F]] = {
-        prepareLoop(req.copy(body = EmptyBody), attempts + 1)
-=======
-    def nextAttempt(req: Request, attempts: Int, duration: FiniteDuration): Task[DisposableResponse] = {
         prepareLoop(req.withBody(EmptyBody), attempts + 1)
->>>>>>> a8ff060b
     }
       // TODO honor Retry-After header
       // Task.async { (prepareLoop(req.copy(body = EmptyBody), attempts + 1)) }
