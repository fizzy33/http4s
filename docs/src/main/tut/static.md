--- conflicted
+++ resolved
@@ -44,7 +44,6 @@
 }
 ```
 
-<<<<<<< HEAD
 ## Webjars
 
 A special service exists to load files from [WebJars](http://www.webjars.org). Add your WebJar to the
@@ -73,7 +72,4 @@
 )
 ```
 
-[StaticFile]: ../api/#org.http4s.StaticFile$
-=======
 [StaticFile]: ../api/org/http4s/StaticFile$
->>>>>>> 41fae0f5
