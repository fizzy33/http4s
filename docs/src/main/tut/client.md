---
menu: main
weight: 200
title: HTTP Client
---

How do we know the server is running?  Let's create a client with
http4s to try our service.

A recap of the dependencies for this example, in case you skipped the [service] example. Ensure you have the following dependencies in your build.sbt:

```scala
scalaVersion := "2.11.8" // Also supports 2.10.x and 2.12.x

val http4sVersion = "{{< version "http4s.doc" >}}"

// Only necessary for SNAPSHOT releases
resolvers += Resolver.sonatypeRepo("snapshots")

libraryDependencies ++= Seq(
  "org.http4s" %% "http4s-dsl" % http4sVersion,
  "org.http4s" %% "http4s-blaze-server" % http4sVersion,
  "org.http4s" %% "http4s-blaze-client" % http4sVersion
)
```

Then we create the [service] again so tut picks it up:

```tut:book:silent
import cats.effect._
import org.http4s._
import org.http4s.dsl.io._
import org.http4s.server.blaze._
```

Blaze needs a [[`ConcurrentEffect`]] instance, which is derived from
[[`ContextShift`]].  The following lines are not necessary if you are
in an [[`IOApp`]]:

```tut:book:silent
import scala.concurrent.ExecutionContext.global
implicit val cs: ContextShift[IO] = IO.contextShift(global)
```

Finish setting up our server:

```tut:book
val routes = HttpRoutes.of[IO] {
  case GET -> Root / "hello" / name =>
    Ok(s"Hello, $name.")
}

val server = BlazeBuilder[IO].bindHttp(8080, "localhost").mountService(routes, "/").resource
```

We'll start the server in the background.  The `IO.never` keeps it
running until we cancel the fiber.

```tut:book
val fiber = server.use(_ => IO.never).start.unsafeRunSync()
```


### Creating the client

A good default choice is the `BlazeClientBuilder`.  The
`BlazeClientBuilder` maintains a connection pool and speaks HTTP 1.x.

```tut:book:silent
import org.http4s.client.blaze._
import org.http4s.client._
import scala.concurrent.ExecutionContext.Implicits.global
```

```tut:book
BlazeClientBuilder[IO](global).resource.use { client =>
  // use `client` here and return an `IO`.
  // the client will be acquired and shut down
  // automatically each time the `IO` is run.
  IO.unit
}
```

For the remainder of this tut, we'll use an alternate client backend
built on the standard `java.net` library client.  Unlike the blaze
client, it does not need to be shut down.  Like the blaze-client, and
any other http4s backend, it presents the exact same `Client`
interface!

It uses blocking IO and is less suited for production, but it is
highly useful in a REPL:

```tut:book:silent
import scala.concurrent.ExecutionContext
import java.util.concurrent._

val blockingEC = ExecutionContext.fromExecutorService(Executors.newFixedThreadPool(5))
val httpClient: Client[IO] = JavaNetClientBuilder(blockingEC).create
```

### Describing a call

To execute a GET request, we can call `expect` with the type we expect
and the URI we want:

```tut:book
val helloJames = httpClient.expect[String]("http://localhost:8080/hello/James")
```

Note that we don't have any output yet.  We have a `IO[String]`, to
represent the asynchronous nature of a client request.

Furthermore, we haven't even executed the request yet.  A significant
difference between a `IO` and a `scala.concurrent.Future` is that a
`Future` starts running immediately on its implicit execution context,
whereas a `IO` runs when it's told.  Executing a request is an
example of a side effect.  In functional programming, we prefer to
build a description of the program we're going to run, and defer its
side effects to the end.

Let's describe how we're going to greet a collection of people in
parallel:

```tut:book:silent
import cats._, cats.effect._, cats.implicits._
import org.http4s.Uri
import scala.concurrent.ExecutionContext.Implicits.global
```

```tut:book
def hello(name: String): IO[String] = {
  val target = Uri.uri("http://localhost:8080/hello/") / name
  httpClient.expect[String](target)
}

val people = Vector("Michael", "Jessica", "Ashley", "Christopher")

val greetingList = people.parTraverse(hello)
```

Observe how simply we could combine a single `F[String]` returned
by `hello` into a scatter-gather to return a `F[List[String]]`.

## Making the call

It is best to run your `F` "at the end of the world."  The "end of
the world" varies by context:

* In a command line app, it's your main method.
* In an `HttpApp[F]`, an `F[Response[F]]` is returned to be run by the
  server.
* Here in the REPL, the last line is the end of the world.  Here we go:

```tut:book
val greetingsStringEffect = greetingList.map(_.mkString("\n"))
greetingsStringEffect.unsafeRunSync
```

## Constructing a URI

Before you can make a call, you'll need a `Uri` to represent the endpoint you
want to access.

There are a number of ways to construct a `Uri`.

If you have a literal string, you can use `Uri.uri(...)`:

```tut:book
Uri.uri("https://my-awesome-service.com/foo/bar?wow=yeah")
```

This only works with literal strings because it uses a macro to validate the URI
format at compile-time.

Otherwise, you'll need to use `Uri.fromString(...)` and handle the case where
validation fails:

```tut:book
val validUri = "https://my-awesome-service.com/foo/bar?wow=yeah"
val invalidUri = "yeah whatever"

val uri: Either[ParseFailure, Uri] = Uri.fromString(validUri)

val parseFailure: Either[ParseFailure, Uri] = Uri.fromString(invalidUri)
```

You can also build up a URI incrementally, e.g.:

```tut:book
val baseUri = Uri.uri("http://foo.com")
val withPath = baseUri.withPath("/bar/baz")
val withQuery = withPath.withQueryParam("hello", "world")
```

## Examples

### Send a GET request, treating the response as a string

You can send a GET by calling the `expect` method on the client, passing a `Uri`:

```tut:book
httpClient.expect[String](Uri.uri("https://google.com/"))
```

If you need to do something more complicated like setting request headers, you
can build up a request object and pass that to `expect`:

```tut:book:silent
import org.http4s.client.dsl.io._
import org.http4s.headers._
import org.http4s.MediaType
```

```tut:book
val request = GET(
  Uri.uri("https://my-lovely-api.com/"),
  Authorization(Credentials.Token(AuthScheme.Bearer, "open sesame")),
  Accept(MediaType.application.json)
)

httpClient.expect[String](request)
```

### Post a form, decoding the JSON response to a case class

```tut:book
case class AuthResponse(access_token: String)

// See the JSON page for details on how to define this
implicit val authResponseEntityDecoder: EntityDecoder[IO, AuthResponse] = null

val postRequest = POST(
  Uri.uri("https://my-lovely-api.com/oauth2/token"),
  UrlForm(
    "grant_type" -> "client_credentials",
    "client_id" -> "my-awesome-client",
    "client_secret" -> "s3cr3t"
  )
)

httpClient.expect[AuthResponse](postRequest)
```

<<<<<<< HEAD
```tut:book:invisible
server.shutdown.unsafeRunSync
=======
## Cleaning up

Our client consumes system resources. Let's clean up after ourselves by shutting
it down:

```tut:book
httpClient.shutdownNow()
```

If the client is created using `HttpClient.stream[F]()`, it will be shut down when
the resulting stream finishes.

We can also terminate our example server:

```tut:book:silent
fiber.cancel.unsafeRunSync()
>>>>>>> 9d79616f
```

## Calls to a JSON API

Take a look at [json].

## Body decoding / encoding

The reusable way to decode/encode a request is to write a custom `EntityDecoder`
and `EntityEncoder`. For that topic, take a look at [entity].

If you prefer a more fine-grained approach, some of the methods take a `Response[F]
=> F[A]` argument, such as `fetch` or `get`, which lets you add a function which includes the
decoding functionality, but ignores the media type.

```scala
client.fetch(req) {
  case Status.Successful(r) => r.attemptAs[A].leftMap(_.message).value
  case r => r.as[String]
    .map(b => Left(s"Request $req failed with status ${r.status.code} and body $b"))
}
```

However, your function has to consume the body before the returned `F` exits.
Don't do this:

```scala
// will come back to haunt you
client.get[EntityBody]("some-url")(response => response.body)
```

Passing it to a `EntityDecoder` is safe.

```
client.get[T]("some-url")(response => jsonOf(response.body))
```

```tut:silent
blockingEC.shutdown()
```

[service]: ../service
[entity]: ../entity
[json]: ../json
[`ContextShift`]: https://typelevel.org/cats-effect/datatypes/contextshift.html
[`ConcurrentEffect`]: https://typelevel.org/cats-effect/typeclasses/concurrent-effect.html
[`IOApp`]: https://typelevel.org/cats-effect/datatypes/ioapp.html<|MERGE_RESOLUTION|>--- conflicted
+++ resolved
@@ -241,27 +241,8 @@
 httpClient.expect[AuthResponse](postRequest)
 ```
 
-<<<<<<< HEAD
 ```tut:book:invisible
-server.shutdown.unsafeRunSync
-=======
-## Cleaning up
-
-Our client consumes system resources. Let's clean up after ourselves by shutting
-it down:
-
-```tut:book
-httpClient.shutdownNow()
-```
-
-If the client is created using `HttpClient.stream[F]()`, it will be shut down when
-the resulting stream finishes.
-
-We can also terminate our example server:
-
-```tut:book:silent
 fiber.cancel.unsafeRunSync()
->>>>>>> 9d79616f
 ```
 
 ## Calls to a JSON API
@@ -299,7 +280,7 @@
 client.get[T]("some-url")(response => jsonOf(response.body))
 ```
 
-```tut:silent
+```tut:invisible
 blockingEC.shutdown()
 ```
 
