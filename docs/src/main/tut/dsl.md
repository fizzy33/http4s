---
menu: tut
weight: 110
title: The http4s DSL
---

Recall from earlier that an `HttpService[F]` is just a type alias for
`Kleisli[F, Request[F], Response[F]]`.  This provides a minimal
foundation for declaring services and executing them on blaze or a
servlet container.  While this foundation is composeable, it is not
highly productive.  Most service authors will seek a higher level DSL.

## Add the http4s-dsl to your build

One option is the http4s-dsl.  It is officially supported by the
http4s team, but kept separate from core in order to encourage
multiple approaches for different needs.

This tutorial assumes that http4s-dsl is on your classpath.  Add the
following to your build.sbt:

```scala
libraryDependencies ++= Seq(
  "org.http4s" %% "http4s-dsl" % http4sVersion,
)
```

All we need is a REPL to follow along at home:

```
$ sbt console
```

## The simplest service

We'll need the following imports to get started:

```tut:book
import cats.effect._
import org.http4s._, org.http4s.dsl._
```

The central concept of http4s-dsl is pattern matching.  An
`HttpService[F]` is declared as a simple series of case statements.  Each
case statement attempts to match and optionally extract from an
incoming `Request[F]`.  The code associated with the first matching case
is used to generate a `F[Response[F]]`.

The simplest case statement matches all requests without extracting
anything.  The right hand side of the request must return a
`F[Response[F]]`.

In the following we use `cats.effect.IO` as the effect type `F`.

```tut:book
val service = HttpService[IO] {
  case _ =>
    IO(Response(Status.Ok))
}
```

## Testing the Service

One beautiful thing about the `HttpService[F]` model is that we don't
need a server to test our route.  We can construct our own request
and experiment directly in the REPL.

```tut
val getRoot = Request[IO](Method.GET, uri("/"))

val io = service.run(getRoot)
```

Where is our `Response[F]`?  It hasn't been created yet.  We wrapped it
in an `IO`.  In a real service, generating a `Response[F]` is likely to
be an asynchronous operation with side effects, such as invoking
another web service or querying a database, or maybe both.  Operating
in a `F` gives us control over the sequencing of operations and
lets us reason about our code like good functional programmers.  It is
the `HttpService[F]`'s job to describe the task, and the server's job to
run it.

But here in the REPL, it's up to us to run it:

```tut
val response = io.unsafeRunSync
```

Cool.

## Generating responses

We'll circle back to more sophisticated pattern matching of requests,
but it will be a tedious affair until we learn a more succinct way of
generating `F[Response]`s.

### Status codes

http4s-dsl provides a shortcut to create a `Task[Response]` by
applying a status code:

```tut
val okIo = Ok()
val ok = okIo.unsafeRunSync
```

This simple `Ok()` expression succinctly says what we mean in a
service:

```tut:book
HttpService[IO] {
  case _ => Ok()
}.run(getRoot).unsafeRunSync
```

This syntax works for other status codes as well.  In our example, we
don't return a body, so a `204 No Content` would be a more appropriate
response:

```tut:book
HttpService[IO] {
  case _ => NoContent()
}.run(getRoot).unsafeRunSync
```

### Headers

http4s adds a minimum set of headers depending on the response, e.g:

```tut
Ok("Ok response.").unsafeRunSync.headers
```

Extra headers can be added using `putHeaders`, for example to specify cache policies:

```tut:book
import org.http4s.headers.`Cache-Control`
import org.http4s.CacheDirective.`no-cache`
import cats.data.NonEmptyList
import org.http4s.util.nonEmptyList
```

```tut
Ok("Ok response.").putHeaders(`Cache-Control`(NonEmptyList(`no-cache`(), Nil))).unsafeRunSync.headers
```

http4s defines all the well known headers directly, but sometimes you need to
define custom headers, typically prefixed by an `X-`. In simple cases you can
construct a `Header` instance by hand

```tut
Ok("Ok response.").putHeaders(Header("X-Auth-Token", "value")).unsafeRunSync.headers
```

### Cookies

http4s has special support for Cookie headers using the `Cookie` type to add
and invalidate cookies. Adding a cookie will generate the correct `Set-Cookie` header:

```tut
Ok("Ok response.").addCookie(Cookie("foo", "bar")).unsafeRunSync.headers
```

`Cookie` can be further customized to set, e.g., expiration, the secure flag, httpOnly, flag, etc

```tut
<<<<<<< HEAD
import java.time.Instant

Ok("Ok response.").addCookie(Cookie("foo", "bar", expires = Some(Instant.now), httpOnly = true, secure = true)).unsafeRunSync.headers
=======
Ok("Ok response.").addCookie(Cookie("foo", "bar", expires = Some(HttpDate.now), httpOnly = true, secure = true)).unsafeRun.headers
>>>>>>> 95017f4a
```

To request a cookie to be removed on the client, you need to set the cookie value
to empty. http4s can do that with `removeCookie`

```tut
Ok("Ok response.").removeCookie("foo").unsafeRunSync.headers
```

### Responding with a body

#### Simple bodies

Most status codes take an argument as a body.  In http4s, `Request[F]`
and `Response[F]` bodies are represented as a
`fs2.Stream[F, ByteVector]`.  It's also considered good
HTTP manners to provide a `Content-Type` and, where known in advance,
`Content-Length` header in one's responses.

All of this hassle is neatly handled by http4s' [EntityEncoder]s.
We'll cover these in more depth in another tut.  The important point
for now is that a response body can be generated for any type with an
implicit `EntityEncoder` in scope.  http4s provides several out of the
box:

```tut
Ok("Received request.").unsafeRunSync

import java.nio.charset.StandardCharsets.UTF_8
Ok("binary".getBytes(UTF_8)).unsafeRunSync
```

Per the HTTP specification, some status codes don't support a body.
http4s prevents such nonsense at compile time:

```tut:fail
NoContent("does not compile")
```

#### Asynchronous responses

While http4s prefers `Task`, you may be working with libraries that
use standard library [Future]s.  Some relevant imports:

```tut:book
import scala.concurrent.Future
import scala.concurrent.ExecutionContext.Implicits.global
```

You can seamlessly respond with a `Future` of any type that has an
`EntityEncoder`.

```tut
val io = Ok(Future {
  println("I run when the future is constructed.")
  "Greetings from the future!"
})
io.unsafeRunSync
```

As good functional programmers who like to delay our side effects, we
of course prefer to operate in [F]s:

```tut
val io = Ok(IO {
  println("I run when the Task is run.")
  "Mission accomplished!"
})
io.unsafeRunSync
```

Note that in both cases, a `Content-Length` header is calculated.
http4s waits for the `Future` or `F` to complete before wrapping it
in its HTTP envelope, and thus has what it needs to calculate a
`Content-Length`.

#### Streaming bodies

Streaming bodies are supported by returning a `fs2.Stream`.
Like `Future`s and `IO`s, the stream may be of any type that has an
`EntityEncoder`.

An intro to `Stream` is out of scope, but we can glimpse the
power here.  This stream emits the elapsed time every 100 milliseconds
for one second:

```tut:book
val drip: fs2.Stream[IO, String] =
  fs2.Scheduler[IO](2).flatMap { s =>
    import scala.concurrent.duration._
    s.awakeEvery[IO](100.millis).map(_.toString).take(10)
  }
```

We can see it for ourselves in the REPL:

```tut
val dripOutIO = drip.through(fs2.text.lines).through(_.evalMap(s => {IO{println(s); s}})).run
dripOutIO.unsafeRunSync
```

When wrapped in a `Response[F]`, http4s will flush each chunk of a
`Stream` as they are emitted.  Note that a stream's length can't
generally be anticipated before it runs, so this triggers chunked
transfer encoding:

```tut
Ok(drip).unsafeRunSync
```

## Matching and extracting requests

A `Request` is a regular `case class` - you can destructure it to extract its
values. By extension, you can also `match/case` it with different possible
destructurings. To build these different extractors, you can make use of the
DSL.

Most often, you extract the `Request` into a HTTP `Method` (verb) and the path,
via the `->` object. On the left side, you'll have the HTTP `Method`, on the
other side the path. Naturally, `_` is a valid matcher too, so any call to
`/api` can be blocked, regardless of `Method`:

```tut
HttpService[IO] {
  case request @ _ -> Root / "api" => Forbidden()
}
```

To also block all subcalls `/api/...`, you'll need `/:`, which is right
associative, and matches everything after, and not just the next element:

```tut
HttpService[IO] {
  case request @ _ -> "api" /: _ => Forbidden()
}
```

For matching more than one `Method`, there's `|`:

```tut
HttpService[IO] {
  case request @ (GET | POST) -> Root / "api"  => ???
}
```

Honorable mention: `~`, for matching file extensions.

```tut
HttpService[IO] {
  case GET -> Root / file ~ "json" => Ok(s"""{"response": "You asked for $file"}""")
}
```

### Handling path parameters
Path params can be extracted and converted to a specific type but are
`String`s by default. There are numeric extractors provided in the form
of `IntVar` and `LongVar`.

```tut:book
def getUserName(userId: Int): IO[String] = ???

val usersService = HttpService[IO] {
  case request @ GET -> Root / "users" / IntVar(userId) =>
    Ok(getUserName(userId))
}
```

If you want to extract a variable of type `T`, you can provide a custom extractor
object which implements `def unapply(str: String): Option[T]`, similar to the way
in which `IntVar` does it.

```tut:book
import java.time.LocalDate
import scala.util.Try
import org.http4s.client._

object LocalDateVar {
  def unapply(str: String): Option[LocalDate] = {
    if (!str.isEmpty)
      Try(LocalDate.parse(str)).toOption
    else
      None
  }
}

def getTemperatureForecast(date: LocalDate): IO[Double] = IO(42.23)

val dailyWeatherService = HttpService[IO] {
  case request @ GET -> Root / "weather" / "temperature" / LocalDateVar(localDate) =>
    Ok(getTemperatureForecast(localDate).map(s"The temperature on $localDate will be: " + _))
}

println(GET(Uri.uri("/weather/temperature/2016-11-05")).flatMap(dailyWeatherService(_)).unsafeRunSync)
```

### Handling query parameters
A query parameter needs to have a `QueryParamDecoderMatcher` provided to
extract it. In order for the `QueryParamDecoderMatcher` to work there needs to
be an implicit `QueryParamDecoder[T]` in scope. `QueryParamDecoder`s for simple
types can be found in the `QueryParamDecoder` object. There are also
`QueryParamDecoderMatcher`s available which can be used to
return optional or validated parameter values.

In the example below we're finding query params named `country` and `year` and
then parsing them as a `String` and `java.time.Year`.

```tut:book
import java.time.Year
import cats.data.ValidatedNel

object CountryQueryParamMatcher extends QueryParamDecoderMatcher[String]("country")

implicit val yearQueryParamDecoder: QueryParamDecoder[Year] =
  QueryParamDecoder[Int].map(Year.of)

object YearQueryParamMatcher extends QueryParamDecoderMatcher[Year]("year")

def getAverageTemperatureForCountryAndYear(country: String, year: Year): IO[Double] = ???

val averageTemperatureService = HttpService[IO] {
  case request @ GET -> Root / "weather" / "temperature" :? CountryQueryParamMatcher(country) +& YearQueryParamMatcher(year)  =>
    Ok(getAverageTemperatureForCountryAndYear(country, year).map(s"Average temperature for $country in $year was: " + _))
}
```

[EntityEncoder]: ../api/org/http4s/EntityEncoder$<|MERGE_RESOLUTION|>--- conflicted
+++ resolved
@@ -164,13 +164,7 @@
 `Cookie` can be further customized to set, e.g., expiration, the secure flag, httpOnly, flag, etc
 
 ```tut
-<<<<<<< HEAD
-import java.time.Instant
-
-Ok("Ok response.").addCookie(Cookie("foo", "bar", expires = Some(Instant.now), httpOnly = true, secure = true)).unsafeRunSync.headers
-=======
-Ok("Ok response.").addCookie(Cookie("foo", "bar", expires = Some(HttpDate.now), httpOnly = true, secure = true)).unsafeRun.headers
->>>>>>> 95017f4a
+Ok("Ok response.").addCookie(Cookie("foo", "bar", expires = Some(HttpDate.now), httpOnly = true, secure = true)).unsafeRunSync.headers
 ```
 
 To request a cookie to be removed on the client, you need to set the cookie value
