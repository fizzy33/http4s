package org.http4s
package server
package middleware

import java.nio.charset.StandardCharsets

import org.http4s.Status._
import org.http4s.Method._
import org.http4s.headers._

<<<<<<< HEAD
=======
import org.specs2.mutable.Specification

import scalaz._
import Scalaz._

>>>>>>> 9a547c49
class CORSSpec extends Http4sSpec {

  val service = HttpService {
    case req if req.pathInfo == "/foo" => Response(Ok).withBody("foo")
    case req if req.pathInfo == "/bar" => Response(Unauthorized).withBody("bar")
  }

  val cors1 = CORS(service)
  val cors2 = CORS(service, CORSConfig(
    anyOrigin = false,
    allowCredentials = false,
    maxAge = 0,
    allowedOrigins = Some(Set("http://allowed.com/"))))

  def headerCheck(h: Header) = h is `Access-Control-Max-Age`
  def matchHeader(hs: Headers, hk: HeaderKey.Extractable, expected: String) =
    hs.get(hk).fold(false)(_.value === expected)

  def buildRequest(path: String, method: Method = GET) =
    Request(uri = Uri(path= path), method = method).replaceAllHeaders(
      Header("Origin", "http://allowed.com/"),
      Header("Access-Control-Request-Method", "GET"))

  "CORS" should {
    "Be omitted when unrequested" in {
      val req = Request(uri = Uri(path = "foo"))
<<<<<<< HEAD
      cors1.orNotFound(req).map(_.headers) must returnValue(contain(headerCheck _).not)
      cors2.orNotFound(req).map(_.headers) must returnValue(contain(headerCheck _).not)
=======
      cors1.orNotFound(req).map(_.headers must not contain(headerCheck _)).run
      cors2.orNotFound(req).map(_.headers must not contain(headerCheck _)).run
>>>>>>> 9a547c49
    }

    "Respect Access-Control-Allow-Credentials" in {
      val req = buildRequest("/foo")
<<<<<<< HEAD
      cors1.orNotFound(req).map((resp: Response) => matchHeader(resp.headers, `Access-Control-Allow-Credentials`, "true")).unsafeRun
      cors2.orNotFound(req).map((resp: Response) => matchHeader(resp.headers, `Access-Control-Allow-Credentials`, "false")).unsafeRun
=======
      cors1.orNotFound(req).map(resp => matchHeader(resp.headers, `Access-Control-Allow-Credentials`, "true")).run
      cors2.orNotFound(req).map(resp => matchHeader(resp.headers, `Access-Control-Allow-Credentials`, "false")).run
>>>>>>> 9a547c49
    }

    "Offer a successful reply to OPTIONS on fallthrough" in {
      val req = buildRequest("/unexistant", OPTIONS)
<<<<<<< HEAD
      cors1.orNotFound(req).map((resp: Response) => resp.status.isSuccess && matchHeader(resp.headers, `Access-Control-Allow-Credentials`, "true")).unsafeRun
      cors2.orNotFound(req).map((resp: Response) => resp.status.isSuccess && matchHeader(resp.headers, `Access-Control-Allow-Credentials`, "false")).unsafeRun
=======
      cors1.orNotFound(req).map(resp => resp.status.isSuccess && matchHeader(resp.headers, `Access-Control-Allow-Credentials`, "true")).run
      cors2.orNotFound(req).map(resp => resp.status.isSuccess && matchHeader(resp.headers, `Access-Control-Allow-Credentials`, "false")).run
>>>>>>> 9a547c49
    }

    "Always Respect unsuccesful replies to OPTIONS requests" in {
      val req = buildRequest("/bar", OPTIONS)
<<<<<<< HEAD
      cors1.orNotFound(req).map(_.headers must not contain(headerCheck _)).unsafeRun
      cors2.orNotFound(req).map(_.headers must not contain(headerCheck _)).unsafeRun
=======
      cors1.orNotFound(req).map(_.headers must not contain(headerCheck _)).run
      cors2.orNotFound(req).map(_.headers must not contain(headerCheck _)).run
>>>>>>> 9a547c49
    }
  }
}<|MERGE_RESOLUTION|>--- conflicted
+++ resolved
@@ -8,14 +8,8 @@
 import org.http4s.Method._
 import org.http4s.headers._
 
-<<<<<<< HEAD
-=======
 import org.specs2.mutable.Specification
 
-import scalaz._
-import Scalaz._
-
->>>>>>> 9a547c49
 class CORSSpec extends Http4sSpec {
 
   val service = HttpService {
@@ -42,46 +36,26 @@
   "CORS" should {
     "Be omitted when unrequested" in {
       val req = Request(uri = Uri(path = "foo"))
-<<<<<<< HEAD
       cors1.orNotFound(req).map(_.headers) must returnValue(contain(headerCheck _).not)
       cors2.orNotFound(req).map(_.headers) must returnValue(contain(headerCheck _).not)
-=======
-      cors1.orNotFound(req).map(_.headers must not contain(headerCheck _)).run
-      cors2.orNotFound(req).map(_.headers must not contain(headerCheck _)).run
->>>>>>> 9a547c49
     }
 
     "Respect Access-Control-Allow-Credentials" in {
       val req = buildRequest("/foo")
-<<<<<<< HEAD
       cors1.orNotFound(req).map((resp: Response) => matchHeader(resp.headers, `Access-Control-Allow-Credentials`, "true")).unsafeRun
       cors2.orNotFound(req).map((resp: Response) => matchHeader(resp.headers, `Access-Control-Allow-Credentials`, "false")).unsafeRun
-=======
-      cors1.orNotFound(req).map(resp => matchHeader(resp.headers, `Access-Control-Allow-Credentials`, "true")).run
-      cors2.orNotFound(req).map(resp => matchHeader(resp.headers, `Access-Control-Allow-Credentials`, "false")).run
->>>>>>> 9a547c49
     }
 
     "Offer a successful reply to OPTIONS on fallthrough" in {
       val req = buildRequest("/unexistant", OPTIONS)
-<<<<<<< HEAD
       cors1.orNotFound(req).map((resp: Response) => resp.status.isSuccess && matchHeader(resp.headers, `Access-Control-Allow-Credentials`, "true")).unsafeRun
       cors2.orNotFound(req).map((resp: Response) => resp.status.isSuccess && matchHeader(resp.headers, `Access-Control-Allow-Credentials`, "false")).unsafeRun
-=======
-      cors1.orNotFound(req).map(resp => resp.status.isSuccess && matchHeader(resp.headers, `Access-Control-Allow-Credentials`, "true")).run
-      cors2.orNotFound(req).map(resp => resp.status.isSuccess && matchHeader(resp.headers, `Access-Control-Allow-Credentials`, "false")).run
->>>>>>> 9a547c49
     }
 
     "Always Respect unsuccesful replies to OPTIONS requests" in {
       val req = buildRequest("/bar", OPTIONS)
-<<<<<<< HEAD
       cors1.orNotFound(req).map(_.headers must not contain(headerCheck _)).unsafeRun
       cors2.orNotFound(req).map(_.headers must not contain(headerCheck _)).unsafeRun
-=======
-      cors1.orNotFound(req).map(_.headers must not contain(headerCheck _)).run
-      cors2.orNotFound(req).map(_.headers must not contain(headerCheck _)).run
->>>>>>> 9a547c49
     }
   }
 }