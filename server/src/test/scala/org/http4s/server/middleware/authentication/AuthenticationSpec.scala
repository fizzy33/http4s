--- conflicted
+++ resolved
@@ -144,23 +144,13 @@
     // Send a request without authorization, receive challenge.
     def doDigestAuth1(digest: HttpApp[IO]): IO[Challenge] = {
       // Get auth data
-<<<<<<< HEAD
       val req = Request[IO](uri = uri"/")
-      val res = digest(req).unsafeRunSync()
-
-      res.status must_=== Unauthorized
-      val opt = res.headers.get(`WWW-Authenticate`).map(_.value)
-      opt must beSome
-      parse(opt.get).values.head
-=======
-      val req = Request[IO](uri = Uri(path = "/"))
       digest(req).map { res =>
         res.status must_=== Unauthorized
         val opt = res.headers.get(`WWW-Authenticate`).map(_.value)
         opt must beSome
         parse(opt.get).values.head
       }
->>>>>>> da2a9e38
     }
 
     // Respond to a challenge with a correct response.
@@ -192,22 +182,11 @@
       )
       val header = Authorization(Credentials.AuthParams(CIString("Digest"), params))
 
-<<<<<<< HEAD
       val req2 = Request[IO](uri = uri"/", headers = Headers.of(header))
-      val res2 = digest(req2).unsafeRunSync()
-
-      if (withReplay) {
-        val res3 = digest(req2).unsafeRunSync()
-        (res2, res3)
-      } else
-        (res2, null)
-=======
-      val req2 = Request[IO](uri = Uri(path = "/"), headers = Headers.of(header))
       digest(req2).flatMap { res2 =>
         if (withReplay) digest(req2).map(res3 => (res2, res3))
         else IO.pure((res2, null))
       }
->>>>>>> da2a9e38
     }
 
     "Respond to a request with correct credentials" in {
