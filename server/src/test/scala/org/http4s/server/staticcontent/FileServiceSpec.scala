package org.http4s
package server
package staticcontent

import cats.effect.IO
import fs2._
import java.io.File
import java.nio.file._
import org.http4s.Uri.uri
import org.http4s.headers.Range.SubRange
import org.http4s.server.middleware.TranslateUri
import org.http4s.testing.Http4sLegacyMatchersIO

class FileServiceSpec extends Http4sSpec with StaticContentShared with Http4sLegacyMatchersIO {
  val defaultSystemPath = test.BuildInfo.test_resourceDirectory.getAbsolutePath
  val routes = fileService(
    FileService.Config[IO](new File(getClass.getResource("/").toURI).getPath, testBlocker))

  "FileService" should {
    "Respect UriTranslation" in {
      val app = TranslateUri("/foo")(routes).orNotFound

      {
        val req = Request[IO](uri = uri("/foo/testresource.txt"))
        app(req) must returnBody(testResource)
        app(req) must returnStatus(Status.Ok)
      }

      {
        val req = Request[IO](uri = uri("/testresource.txt"))
        app(req) must returnStatus(Status.NotFound)
      }
    }

    "Return a 200 Ok file" in {
      val req = Request[IO](uri = uri("/testresource.txt"))
      routes.orNotFound(req) must returnBody(testResource)
      routes.orNotFound(req) must returnStatus(Status.Ok)
    }

    "Decodes path segments" in {
      val req = Request[IO](uri = uri("/space+truckin%27.txt"))
      routes.orNotFound(req) must returnStatus(Status.Ok)
    }

    "Respect the path prefix" in {
      val relativePath = "testresource.txt"
      val s0 = fileService(
        FileService.Config[IO](
          systemPath = defaultSystemPath,
          blocker = testBlocker,
          pathPrefix = "/path-prefix"
        ))
      val file = Paths.get(defaultSystemPath).resolve(relativePath).toFile
      file.exists() must beTrue
      val uri = Uri.unsafeFromString("/path-prefix/" + relativePath)
      val req = Request[IO](uri = uri)
      s0.orNotFound(req) must returnStatus(Status.Ok)
    }

    "Return a 400 if the request tries to escape the context" in {
      val relativePath = "../testresource.txt"
      val systemPath = Paths.get(defaultSystemPath).resolve("testDir")
      val file = systemPath.resolve(relativePath).toFile
      file.exists() must beTrue

      val uri = Uri.unsafeFromString("/" + relativePath)
      val req = Request[IO](uri = uri)
      val s0 = fileService(
        FileService.Config[IO](
          systemPath = systemPath.toString,
          blocker = testBlocker
        ))
      s0.orNotFound(req) must returnStatus(Status.BadRequest)
    }

    "Return a 400 on path traversal, even if it's inside the context" in {
      val relativePath = "testDir/../testresource.txt"
      val file = Paths.get(defaultSystemPath).resolve(relativePath).toFile
      file.exists() must beTrue

      val uri = Uri.unsafeFromString("/" + relativePath)
      val req = Request[IO](uri = uri)
      routes.orNotFound(req) must returnStatus(Status.BadRequest)
    }

    "Return a 404 Not Found if the request tries to escape the context with a partial system path prefix match" in {
      val relativePath = "Dir/partial-prefix.txt"
      val file = Paths.get(defaultSystemPath).resolve(relativePath).toFile
      file.exists() must beTrue

      val uri = Uri.unsafeFromString("/test" + relativePath)
      val req = Request[IO](uri = uri)
      val s0 = fileService(
        FileService.Config[IO](
<<<<<<< HEAD
          systemPath = Paths.get(defaultSystemPath).resolve("/test").toString,
          blocker = testBlocker
=======
          systemPath = Paths.get(defaultSystemPath).resolve("test").toString
>>>>>>> ebc432de
        ))
      s0.orNotFound(req) must returnStatus(Status.NotFound)
    }

    "Return a 404 Not Found if the request tries to escape the context with a partial path-prefix match" in {
      val relativePath = "Dir/partial-prefix.txt"
      val file = Paths.get(defaultSystemPath).resolve(relativePath).toFile
      file.exists() must beTrue

      val uri = Uri.unsafeFromString("/prefix" + relativePath)
      val req = Request[IO](uri = uri)
      val s0 = fileService(
        FileService.Config[IO](
          systemPath = defaultSystemPath,
          pathPrefix = "/prefix",
          blocker = testBlocker
        ))
      s0.orNotFound(req) must returnStatus(Status.NotFound)
    }

    "Return a 400 if the request tries to escape the context with /" in {
      val absPath = Paths.get(defaultSystemPath).resolve("testresource.txt")
      val file = absPath.toFile
      file.exists() must beTrue

      val uri = Uri.unsafeFromString("///" + absPath)
      val req = Request[IO](uri = uri)
      routes.orNotFound(req) must returnStatus(Status.BadRequest)
    }

    "return files included via symlink" in {
      val relativePath = "symlink/org/http4s/server/staticcontent/FileServiceSpec.scala"
      val path = Paths.get(defaultSystemPath).resolve(relativePath)
      val file = path.toFile
      Files.isSymbolicLink(Paths.get(defaultSystemPath).resolve("symlink")) must beTrue
      file.exists() must beTrue
      val bytes = Chunk.bytes(Files.readAllBytes(path))

      val uri = Uri.unsafeFromString("/" + relativePath)
      val req = Request[IO](uri = uri)
      routes.orNotFound(req) must returnStatus(Status.Ok)
      routes.orNotFound(req) must returnBody(bytes)
    }

    "Return index.html if request points to a directory" in {
      val req = Request[IO](uri = uri("/testDir/"))
      val rb = runReq(req)

      rb._2.as[String] must returnValue("<html>Hello!</html>")
      rb._2.status must_== Status.Ok
    }

    "Not find missing file" in {
      val req = Request[IO](uri = uri("/missing.txt"))
      routes.orNotFound(req) must returnStatus(Status.NotFound)
    }

    "Return a 206 PartialContent file" in {
      val range = headers.Range(4)
      val req = Request[IO](uri = uri("/testresource.txt")).withHeaders(range)
      routes.orNotFound(req) must returnStatus(Status.PartialContent)
      routes.orNotFound(req) must returnBody(Chunk.bytes(testResource.toArray.splitAt(4)._2))
    }

    "Return a 206 PartialContent file" in {
      val range = headers.Range(-4)
      val req = Request[IO](uri = uri("/testresource.txt")).withHeaders(range)
      routes.orNotFound(req) must returnStatus(Status.PartialContent)
      routes.orNotFound(req) must returnBody(
        Chunk.bytes(testResource.toArray.splitAt(testResource.size - 4)._2))
    }

    "Return a 206 PartialContent file" in {
      val range = headers.Range(2, 4)
      val req = Request[IO](uri = uri("/testresource.txt")).withHeaders(range)
      routes.orNotFound(req) must returnStatus(Status.PartialContent)
      routes.orNotFound(req) must returnBody(Chunk.bytes(testResource.toArray.slice(2, 4 + 1))) // the end number is inclusive in the Range header
    }

    "Return a 416 RangeNotSatisfiable on invalid range" in {
      val ranges = Seq(
        headers.Range(2, -1),
        headers.Range(2, 1),
        headers.Range(200),
        headers.Range(200, 201),
        headers.Range(-200)
      )
      val size = new File(getClass.getResource("/testresource.txt").toURI).length
      val reqs = ranges.map(r => Request[IO](uri = uri("/testresource.txt")).withHeaders(r))
      forall(reqs) { req =>
        routes.orNotFound(req) must returnStatus(Status.RangeNotSatisfiable)
        routes.orNotFound(req) must returnValue(
          containsHeader(headers.`Content-Range`(SubRange(0, size - 1), Some(size))))
      }
    }
<<<<<<< HEAD
=======

    "doesn't crash on /" in {
      routes.orNotFound(Request[IO](uri = uri("/"))) must returnStatus(Status.NotFound)
    }

    "handle a relative system path" in {
      val s = fileService(FileService.Config[IO]("."))
      Paths.get(".").resolve("build.sbt").toFile.exists() must beTrue
      s.orNotFound(Request[IO](uri = uri("/build.sbt"))) must returnStatus(Status.Ok)
    }

    "404 if system path is not found" in {
      val s = fileService(FileService.Config[IO]("./does-not-exist"))
      s.orNotFound(Request[IO](uri = uri("/build.sbt"))) must returnStatus(Status.NotFound)
    }
>>>>>>> ebc432de
  }
}<|MERGE_RESOLUTION|>--- conflicted
+++ resolved
@@ -93,12 +93,8 @@
       val req = Request[IO](uri = uri)
       val s0 = fileService(
         FileService.Config[IO](
-<<<<<<< HEAD
-          systemPath = Paths.get(defaultSystemPath).resolve("/test").toString,
+          systemPath = Paths.get(defaultSystemPath).resolve("test").toString,
           blocker = testBlocker
-=======
-          systemPath = Paths.get(defaultSystemPath).resolve("test").toString
->>>>>>> ebc432de
         ))
       s0.orNotFound(req) must returnStatus(Status.NotFound)
     }
@@ -194,23 +190,20 @@
           containsHeader(headers.`Content-Range`(SubRange(0, size - 1), Some(size))))
       }
     }
-<<<<<<< HEAD
-=======
 
     "doesn't crash on /" in {
       routes.orNotFound(Request[IO](uri = uri("/"))) must returnStatus(Status.NotFound)
     }
 
     "handle a relative system path" in {
-      val s = fileService(FileService.Config[IO]("."))
+      val s = fileService(FileService.Config[IO](".", blocker = testBlocker))
       Paths.get(".").resolve("build.sbt").toFile.exists() must beTrue
       s.orNotFound(Request[IO](uri = uri("/build.sbt"))) must returnStatus(Status.Ok)
     }
 
     "404 if system path is not found" in {
-      val s = fileService(FileService.Config[IO]("./does-not-exist"))
+      val s = fileService(FileService.Config[IO]("./does-not-exist", blocker = testBlocker))
       s.orNotFound(Request[IO](uri = uri("/build.sbt"))) must returnStatus(Status.NotFound)
     }
->>>>>>> ebc432de
   }
 }