package org.http4s
package server
package staticcontent

<<<<<<< HEAD
import org.http4s.Http4sSpec._
=======
import java.time.Instant

import org.http4s.headers.`If-Modified-Since`
>>>>>>> 8e237772
import org.http4s.server.middleware.URITranslation

class ResourceServiceSpec extends Http4sSpec with StaticContentShared {

  val s = resourceService(ResourceService.Config("", executor = TestPool))

  "ResourceService" should {

    "Respect UriTranslation" in {
      val s2 = URITranslation.translateRoot("/foo")(s)

      {
        val req = Request(uri = uri("foo/testresource.txt"))
        s2.orNotFound(req) must returnBody(testResource)
        s2.orNotFound(req) must returnStatus(Status.Ok)
      }

      {
        val req = Request(uri = uri("testresource.txt"))
        s2.orNotFound(req) must returnStatus(Status.NotFound)
      }
    }

    "Serve available content" in {
      val req = Request(uri = Uri.fromString("testresource.txt").yolo)
      val rb = s.orNotFound(req)

      rb must returnBody(testResource)
      rb must returnStatus(Status.Ok)
    }

    "Generate non on missing content" in {
      val req = Request(uri = Uri.fromString("testresource.txtt").yolo)
      s.orNotFound(req) must returnStatus(Status.NotFound)
    }

    "Not send unmodified files" in {
      val req = Request(uri = uri("testresource.txt"))
        .putHeaders(`If-Modified-Since`(Instant.MAX))

      runReq(req)._2.status must_== Status.NotModified
    }
  }

}<|MERGE_RESOLUTION|>--- conflicted
+++ resolved
@@ -2,18 +2,14 @@
 package server
 package staticcontent
 
-<<<<<<< HEAD
-import org.http4s.Http4sSpec._
-=======
 import java.time.Instant
 
 import org.http4s.headers.`If-Modified-Since`
->>>>>>> 8e237772
 import org.http4s.server.middleware.URITranslation
 
 class ResourceServiceSpec extends Http4sSpec with StaticContentShared {
 
-  val s = resourceService(ResourceService.Config("", executor = TestPool))
+  val s = resourceService(ResourceService.Config("", executor = Http4sSpec.TestPool))
 
   "ResourceService" should {
 
@@ -52,5 +48,4 @@
       runReq(req)._2.status must_== Status.NotModified
     }
   }
-
 }