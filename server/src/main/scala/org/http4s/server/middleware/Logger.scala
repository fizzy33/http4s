--- conflicted
+++ resolved
@@ -14,11 +14,6 @@
 import cats.data.OptionT
 import cats.effect.{Bracket, Concurrent, Sync}
 import cats.effect.Sync._
-<<<<<<< HEAD
-import fs2.Stream
-=======
-import org.http4s.util.CaseInsensitiveString
->>>>>>> 6b7349cf
 import org.log4s.getLogger
 import org.typelevel.ci.CIString
 
@@ -62,56 +57,8 @@
   def logMessage[F[_], A <: Message[F]](message: A)(
       logHeaders: Boolean,
       logBody: Boolean,
-<<<<<<< HEAD
       redactHeadersWhen: CIString => Boolean = Headers.SensitiveHeaders.contains)(
-      log: String => F[Unit])(implicit F: Sync[F]): F[Unit] = {
-    val charset = message.charset
-    val isBinary = message.contentType.exists(_.mediaType.binary)
-    val isJson = message.contentType.exists(mT =>
-      mT.mediaType == MediaType.application.json || mT.mediaType.subType.endsWith("+json"))
-
-    val isText = !isBinary || isJson
-
-    def prelude =
-      message match {
-        case Request(method, uri, httpVersion, _, _, _) =>
-          s"$httpVersion $method $uri"
-
-        case Response(status, httpVersion, _, _, _) =>
-          s"$httpVersion $status"
-      }
-
-    val headers =
-      if (logHeaders)
-        message.headers.redactSensitive(redactHeadersWhen).toList.mkString("Headers(", ", ", ")")
-      else ""
-
-    val bodyStream =
-      if (logBody && isText)
-        message.bodyAsText(charset.getOrElse(Charset.`UTF-8`))
-      else if (logBody)
-        message.body
-          .map(b => java.lang.Integer.toHexString(b & 0xff))
-      else
-        Stream.empty.covary[F]
-
-    val bodyText =
-      if (logBody)
-        bodyStream.compile.string
-          .map(text => s"""body="$text"""")
-      else
-        F.pure("")
-
-    def spaced(x: String): String = if (x.isEmpty) x else s" $x"
-
-    bodyText
-      .map(body => s"$prelude${spaced(headers)}${spaced(body)}")
-      .flatMap(log)
-  }
-=======
-      redactHeadersWhen: CaseInsensitiveString => Boolean = Headers.SensitiveHeaders.contains)(
       log: String => F[Unit])(implicit F: Sync[F]): F[Unit] =
     org.http4s.internal.Logger
       .logMessage[F, A](message)(logHeaders, logBody, redactHeadersWhen)(log)
->>>>>>> 6b7349cf
 }