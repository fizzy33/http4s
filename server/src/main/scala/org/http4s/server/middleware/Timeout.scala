package org.http4s
package server
package middleware

import java.util.concurrent._
import scala.concurrent._
import scala.concurrent.duration._

import fs2._
import org.http4s.batteries._

object Timeout {

  // TODO: this should probably be replaced with a low res executor to save clock cycles
  private val ec = new ScheduledThreadPoolExecutor(1)

  private implicit val strategy = Strategy.fromExecutionContext(
    ExecutionContext.fromExecutor(ec))

  val DefaultTimeoutResponse = Response(Status.InternalServerError)
    .withBody("The service timed out.")

  private def timeoutResp(timeout: Duration, response: Task[Response]): Task[Response] = Task.async[Task[Response]] { cb =>
    val r = new Runnable { override def run(): Unit = cb(Right(response)) }
    ec.schedule(r, timeout.toNanos, TimeUnit.NANOSECONDS)
<<<<<<< HEAD
  }.flatten

  /** Transform the service such to return whichever resolves first:
    * the provided Task[Response], or the result of the service
    * @param timeoutResponse Task[Response] to race against the result of the service. This will be run for each [[Request]]
    * @param service [[org.http4s.server.HttpService]] to transform
    */
  def apply(timeoutResponse: Task[Response])(service: HttpService): HttpService =
    service.mapF { resp =>
      (resp race timeoutResponse).map(_.merge)
    }
=======
    ()
  }.join

  /** Transform the service such to return whichever resolves first:
    * the provided Task[Response], or the result of the service
    * @param r Task[Response] to race against the result of the service. This will be run for each [[Request]]
    * @param service [[org.http4s.HttpService]] to transform
    */
  def apply(r: Task[Response])(service: HttpService): HttpService = Service.lift { req =>
    Task.taskInstance.chooseAny(service(req), r :: Nil).map(_._1)
  }
>>>>>>> dbe426e4

  /** Transform the service to return a RequestTimeOut [[Status]] after the supplied Duration
    * @param timeout Duration to wait before returning the RequestTimeOut
    * @param service [[HttpService]] to transform
    */
  def apply(timeout: Duration, response: Task[Response] = DefaultTimeoutResponse)(service: HttpService): HttpService = {
    if (timeout.isFinite()) apply(timeoutResp(timeout, response))(service)
    else service
  }

  /** Transform the service to return a RequestTimeOut [[Status]] after 30 seconds
    * @param service [[HttpService]] to transform
    */
  def apply(service: HttpService): HttpService = apply(30.seconds)(service)
}<|MERGE_RESOLUTION|>--- conflicted
+++ resolved
@@ -23,8 +23,8 @@
   private def timeoutResp(timeout: Duration, response: Task[Response]): Task[Response] = Task.async[Task[Response]] { cb =>
     val r = new Runnable { override def run(): Unit = cb(Right(response)) }
     ec.schedule(r, timeout.toNanos, TimeUnit.NANOSECONDS)
-<<<<<<< HEAD
-  }.flatten
+    ()
+  }.join
 
   /** Transform the service such to return whichever resolves first:
     * the provided Task[Response], or the result of the service
@@ -35,19 +35,6 @@
     service.mapF { resp =>
       (resp race timeoutResponse).map(_.merge)
     }
-=======
-    ()
-  }.join
-
-  /** Transform the service such to return whichever resolves first:
-    * the provided Task[Response], or the result of the service
-    * @param r Task[Response] to race against the result of the service. This will be run for each [[Request]]
-    * @param service [[org.http4s.HttpService]] to transform
-    */
-  def apply(r: Task[Response])(service: HttpService): HttpService = Service.lift { req =>
-    Task.taskInstance.chooseAny(service(req), r :: Nil).map(_._1)
-  }
->>>>>>> dbe426e4
 
   /** Transform the service to return a RequestTimeOut [[Status]] after the supplied Duration
     * @param timeout Duration to wait before returning the RequestTimeOut
