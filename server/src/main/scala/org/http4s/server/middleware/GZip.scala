--- conflicted
+++ resolved
@@ -18,13 +18,8 @@
   
   // TODO: It could be possible to look for Task.now type bodies, and change the Content-Length header after
   // TODO      zipping and buffering all the input. Just a thought.
-<<<<<<< HEAD
-  def apply(service: HttpService, buffersize: Int = 512, level: Int = Deflater.DEFAULT_COMPRESSION): HttpService =
-  { req: Request =>
-=======
   def apply(service: HttpService, bufferSize: Int = 32 * 1024, level: Int = Deflater.DEFAULT_COMPRESSION): HttpService = {
-    Service.lift { req: Request =>
->>>>>>> d48bd0cd
+    req: Request =>
       req.headers.get(`Accept-Encoding`) match {
         case Some(acceptEncoding) if acceptEncoding.satisfiedBy(ContentCoding.gzip)
                                   || acceptEncoding.satisfiedBy(ContentCoding.`x-gzip`) =>
