import com.typesafe.tools.mima.core._
import explicitdeps.ExplicitDepsPlugin.autoImport.moduleFilterRemoveValue
import org.http4s.sbt.Http4sPlugin._
import scala.xml.transform.{RewriteRule, RuleTransformer}

// Global settings
ThisBuild / scalaVersion := scala_213

lazy val modules: List[ProjectReference] = List(
  core,
  laws,
  testing,
  tests,
  server,
  prometheusMetrics,
  client,
  dropwizardMetrics,
  emberCore,
  emberServer,
  emberClient,
  blazeCore,
  blazeServer,
  blazeClient,
  asyncHttpClient,
  jettyClient,
  okHttpClient,
  servlet,
  jetty,
  tomcat,
  theDsl,
  jawn,
  argonaut,
  boopickle,
  circe,
  json4s,
  json4sNative,
  json4sJackson,
  playJson,
  scalaXml,
  twirl,
  scalatags,
  bench,
  examples,
  examplesBlaze,
  examplesDocker,
  examplesEmber,
  examplesJetty,
  examplesTomcat,
  examplesWar,
  scalafixInput,
  scalafixOutput,
  scalafixRules,
  scalafixTests
)

lazy val root = project.in(file("."))
  .enablePlugins(PrivateProjectPlugin)
  .settings(
    // Root project
    name := "http4s",
    description := "A minimal, Scala-idiomatic library for HTTP",
  )
  .aggregate(modules: _*)

lazy val core = libraryProject("core")
  .enablePlugins(
    BuildInfoPlugin,
    MimeLoaderPlugin,
    SilencerPlugin
  )
  .settings(
    description := "Core http4s library for servers and clients",
    buildInfoKeys := Seq[BuildInfoKey](
      version,
      scalaVersion,
      BuildInfoKey.map(http4sApiVersion) { case (_, v) => "apiVersion" -> v }
    ),
    buildInfoPackage := organization.value,
    libraryDependencies ++= Seq(
      cats,
      catsEffect,
      fs2Io,
      log4s,
      parboiled,
      scalaReflect(scalaVersion.value) % Provided,
      vault,
    ),
  )

lazy val laws = libraryProject("laws")
  .settings(
    description := "Instances and laws for testing http4s code",
    libraryDependencies ++= Seq(
      catsEffectLaws,
    ),
  )
  .dependsOn(core)

lazy val testing = libraryProject("testing")
  .settings(
    description := "Instances and laws for testing http4s code",
    libraryDependencies ++= Seq(
      catsEffectLaws,
      specs2Matcher,
    ),
  )
  .dependsOn(laws)

// Defined outside core/src/test so it can depend on published testing
lazy val tests = libraryProject("tests")
  .enablePlugins(PrivateProjectPlugin)
  .settings(
    description := "Tests for core project",
  )
  .dependsOn(core, testing % "test->test")

lazy val server = libraryProject("server")
  .enablePlugins(SilencerPlugin)
  .settings(
    description := "Base library for building http4s servers"
  )
  .settings(BuildInfoPlugin.buildInfoScopedSettings(Test))
  .settings(BuildInfoPlugin.buildInfoDefaultSettings)
  .settings(
    buildInfoKeys := Seq[BuildInfoKey](
      resourceDirectory in Test,
    ),
    buildInfoPackage := "org.http4s.server.test"
  )
  .dependsOn(core, testing % "test->test", theDsl % "test->compile")

lazy val prometheusMetrics = libraryProject("prometheus-metrics")
  .settings(
    description := "Support for Prometheus Metrics",
    libraryDependencies ++= Seq(
      prometheusCommon,
      prometheusHotspot,
      prometheusClient
    ),
  )
  .dependsOn(
    core % "compile->compile",
    theDsl % "compile->compile",
    testing % "test->test",
    server % "test->compile",
    client % "test->compile"
  )

lazy val client = libraryProject("client")
  .enablePlugins(SilencerPlugin)
  .settings(
    description := "Base library for building http4s clients",
    libraryDependencies += jettyServlet % Test
  )
  .dependsOn(
    core,
    testing % "test->test",
    server % "test->compile",
    theDsl % "test->compile",
    scalaXml % "test->compile")

lazy val dropwizardMetrics = libraryProject("dropwizard-metrics")
  .settings(
    description := "Support for Dropwizard Metrics",
    libraryDependencies ++= Seq(
      dropwizardMetricsCore,
      dropwizardMetricsJson
    ))
  .dependsOn(
    core % "compile->compile",
    testing % "test->test",
    theDsl % "test->compile",
    client % "test->compile",
    server % "test->compile"
  )

lazy val emberCore = libraryProject("ember-core")
  .settings(
    description := "Base library for ember http4s clients and servers",
    libraryDependencies ++= Seq(log4catsCore, log4catsTesting % Test),
    mimaBinaryIssueFilters ++= Seq(
      ProblemFilters.exclude[DirectMissingMethodProblem]("org.http4s.ember.core.ChunkedEncoding.decode"),
      ProblemFilters.exclude[DirectMissingMethodProblem]("org.http4s.ember.core.ChunkedEncoding.decode"),
      ProblemFilters.exclude[DirectMissingMethodProblem]("org.http4s.ember.core.Shared.chunk2ByteVector"),
      ProblemFilters.exclude[IncompatibleMethTypeProblem]("org.http4s.ember.core.Parser#Request.parser"),
      ProblemFilters.exclude[IncompatibleMethTypeProblem]("org.http4s.ember.core.Parser#Response.parser"),
      ProblemFilters.exclude[IncompatibleResultTypeProblem]("org.http4s.ember.core.Parser#Response.parser"),
    )
  )
  .dependsOn(core, testing % "test->test")

lazy val emberServer = libraryProject("ember-server")
  .settings(
    description := "ember implementation for http4s servers",
    libraryDependencies ++= Seq(log4catsSlf4j),
    mimaBinaryIssueFilters ++= Seq(
      ProblemFilters.exclude[DirectMissingMethodProblem]("org.http4s.ember.server.internal.ServerHelpers.server"),
      ProblemFilters.exclude[IncompatibleResultTypeProblem]("org.http4s.ember.server.internal.ServerHelpers.server$default$12"),
      ProblemFilters.exclude[IncompatibleResultTypeProblem]("org.http4s.ember.server.internal.ServerHelpers.server$default$12"),
    )
  )
  .dependsOn(emberCore % "compile;test->test", server % "compile;test->test")

lazy val emberClient = libraryProject("ember-client")
  .settings(
    description := "ember implementation for http4s clients",
    libraryDependencies ++= Seq(keypool, log4catsSlf4j),
    mimaBinaryIssueFilters ++= Seq(
<<<<<<< HEAD

      ProblemFilters.exclude[DirectMissingMethodProblem]("org.http4s.ember.client.internal.ClientHelpers.request"),
=======
>>>>>>> 6d09faa8
      ProblemFilters.exclude[IncompatibleResultTypeProblem]("org.http4s.ember.client.internal.ClientHelpers.request"),
      ProblemFilters.exclude[IncompatibleResultTypeProblem]("org.http4s.ember.core.Parser#Response.parser"),
    )
  )
  .dependsOn(emberCore % "compile;test->test", client % "compile;test->test")

lazy val blazeCore = libraryProject("blaze-core")
  .settings(
    description := "Base library for binding blaze to http4s clients and servers",
    libraryDependencies += blaze,
  )
  .dependsOn(core, testing % "test->test")

lazy val blazeServer = libraryProject("blaze-server")
  .settings(
    description := "blaze implementation for http4s servers"
  )
  .dependsOn(blazeCore % "compile;test->test", server % "compile;test->test")

lazy val blazeClient = libraryProject("blaze-client")
  .settings(
    description := "blaze implementation for http4s clients"
  )
  .dependsOn(blazeCore % "compile;test->test", client % "compile;test->test")

lazy val asyncHttpClient = libraryProject("async-http-client")
  .settings(
    description := "async http client implementation for http4s clients",
    libraryDependencies ++= Seq(
      Http4sPlugin.asyncHttpClient,
      fs2ReactiveStreams,
    )
  )
  .dependsOn(core, testing % "test->test", client % "compile;test->test")

lazy val jettyClient = libraryProject("jetty-client")
  .settings(
    description := "jetty implementation for http4s clients",
    libraryDependencies ++= Seq(
      Http4sPlugin.jettyClient
    ),
  )
  .dependsOn(core, testing % "test->test", client % "compile;test->test")

lazy val okHttpClient = libraryProject("okhttp-client")
  .settings(
    description := "okhttp implementation for http4s clients",
    libraryDependencies ++= Seq(
      Http4sPlugin.okhttp
    ),
  )
  .dependsOn(core, testing % "test->test", client % "compile;test->test")

lazy val servlet = libraryProject("servlet")
  .settings(
    description := "Portable servlet implementation for http4s servers",
    libraryDependencies ++= Seq(
      javaxServletApi % Provided,
      jettyServer % Test,
      jettyServlet % Test,
      mockito % Test
    ),
  )
  .dependsOn(server % "compile;test->test")

lazy val jetty = libraryProject("jetty")
  .settings(
    description := "Jetty implementation for http4s servers",
    libraryDependencies ++= Seq(
      jettyServlet,
      jettyHttp2Server
    )
  )
  .dependsOn(servlet % "compile;test->test", theDsl % "test->test")

lazy val tomcat = libraryProject("tomcat")
  .settings(
    description := "Tomcat implementation for http4s servers",
    libraryDependencies ++= Seq(
      tomcatCatalina,
      tomcatCoyote
    )
  )
  .dependsOn(servlet % "compile;test->test")

// `dsl` name conflicts with modern SBT
lazy val theDsl = libraryProject("dsl")
  .settings(
    description := "Simple DSL for writing http4s services"
  )
  .dependsOn(core, testing % "test->test")

lazy val jawn = libraryProject("jawn")
  .settings(
    description := "Base library to parse JSON to various ASTs for http4s",
    libraryDependencies += jawnFs2
  )
  .dependsOn(core, testing % "test->test")

lazy val argonaut = libraryProject("argonaut")
  .settings(
    description := "Provides Argonaut codecs for http4s",
    libraryDependencies ++= Seq(
      Http4sPlugin.argonaut
    )
  )
  .dependsOn(core, testing % "test->test", jawn % "compile;test->test")

lazy val boopickle = libraryProject("boopickle")
  .settings(
    description := "Provides Boopickle codecs for http4s",
    libraryDependencies ++= Seq(
      Http4sPlugin.boopickle
    )
  )
  .dependsOn(core, testing % "test->test")

lazy val circe = libraryProject("circe")
  .settings(
    description := "Provides Circe codecs for http4s",
    libraryDependencies ++= Seq(
      circeJawn,
      circeTesting % Test
    )
  )
  .dependsOn(core, testing % "test->test", jawn % "compile;test->test")

lazy val json4s = libraryProject("json4s")
  .settings(
    description := "Base library for json4s codecs for http4s",
    libraryDependencies ++= Seq(
      jawnJson4s,
      json4sCore
    ),
  )
  .dependsOn(jawn % "compile;test->test")

lazy val json4sNative = libraryProject("json4s-native")
  .settings(
    description := "Provides json4s-native codecs for http4s",
    libraryDependencies += Http4sPlugin.json4sNative
  )
  .dependsOn(json4s % "compile;test->test")

lazy val json4sJackson = libraryProject("json4s-jackson")
  .settings(
    description := "Provides json4s-jackson codecs for http4s",
    libraryDependencies += Http4sPlugin.json4sJackson
  )
  .dependsOn(json4s % "compile;test->test")

lazy val playJson = libraryProject("play-json")
  .settings(
    description := "Provides Play json codecs for http4s",
    libraryDependencies ++= Seq(
      jawnPlay,
      Http4sPlugin.playJson
    ),
  )
  .dependsOn(jawn % "compile;test->test")

lazy val scalaXml = libraryProject("scala-xml")
  .settings(
    description := "Provides scala-xml codecs for http4s",
    libraryDependencies ++= Seq(
      Http4sPlugin.scalaXml
    ),
  )
  .dependsOn(core, testing % "test->test")

lazy val twirl = http4sProject("twirl")
  .settings(
    description := "Twirl template support for http4s",
    TwirlKeys.templateImports := Nil
  )
  .enablePlugins(SbtTwirl)
  .dependsOn(core, testing % "test->test")

lazy val scalatags = http4sProject("scalatags")
  .settings(
    description := "Scalatags template support for http4s",
    libraryDependencies += scalatagsApi,
  )
  .dependsOn(core, testing % "test->test")

lazy val bench = http4sProject("bench")
  .enablePlugins(JmhPlugin)
  .enablePlugins(PrivateProjectPlugin)
  .settings(
    description := "Benchmarks for http4s",
    libraryDependencies += circeParser,
    unusedCompileDependenciesFilter -= moduleFilter(organization = "org.openjdk.jmh"),
    unusedCompileDependenciesFilter -= moduleFilter(organization = "pl.project13.scala", name = "sbt-jmh-extras"),
  )
  .dependsOn(core, circe)

lazy val docs = http4sProject("docs")
  .enablePlugins(
    GhpagesPlugin,
    HugoPlugin,
    PrivateProjectPlugin,
    ScalaUnidocPlugin,
    MdocPlugin
  )
  .settings(
    crossScalaVersions := List(scala_212),
    libraryDependencies ++= Seq(
      circeGeneric,
      circeLiteral,
      cryptobits
    ),
    description := "Documentation for http4s",
    autoAPIMappings := true,
    ScalaUnidoc / unidoc / unidocProjectFilter := inAnyProject --
      inProjects( // TODO would be nice if these could be introspected from noPublishSettings
        bench,
        examples,
        examplesBlaze,
        examplesDocker,
        examplesJetty,
        examplesTomcat,
        examplesWar,
        scalafixInput,
        scalafixOutput,
        scalafixRules,
        scalafixTests
      ),
    Compile / scalacOptions ~= {
      val unwanted = Set("-Ywarn-unused:params", "-Xlint:missing-interpolator", "-Ywarn-unused:imports")
      // unused params warnings are disabled due to undefined functions in the doc
      _.filterNot(unwanted) :+ "-Xfatal-warnings"
    },
    mdocIn := (sourceDirectory in Compile).value / "mdoc",
    makeSite := makeSite.dependsOn(mdoc.toTask(""), http4sBuildData).value,
    Hugo / baseURL := {
      val docsPrefix = extractDocsPrefix(version.value)
      if (isCi.value) new URI(s"https://http4s.org${docsPrefix}")
      else new URI(s"http://127.0.0.1:${previewFixedPort.value.getOrElse(4000)}${docsPrefix}")
    },
    siteMappings := {
      val docsPrefix = extractDocsPrefix(version.value)
      for ((f, d) <- siteMappings.value) yield (f, docsPrefix + "/" + d)
    },
    siteMappings ++= {
      val docsPrefix = extractDocsPrefix(version.value)
      for ((f, d) <- (ScalaUnidoc / packageDoc / mappings).value)
        yield (f, s"$docsPrefix/api/$d")
    },
    ghpagesCleanSite / includeFilter := {
      new FileFilter {
        val docsPrefix = extractDocsPrefix(version.value)
        def accept(f: File) =
          f.getCanonicalPath.startsWith(
            (ghpagesRepository.value / s"${docsPrefix}").getCanonicalPath)
      }
    },
  )
  .dependsOn(client, core, theDsl, blazeServer, blazeClient, circe, dropwizardMetrics, prometheusMetrics)

lazy val website = http4sProject("website")
  .enablePlugins(HugoPlugin, GhpagesPlugin, PrivateProjectPlugin)
  .settings(
    description := "Common area of http4s.org",
    Hugo / baseURL := {
      if (isCi.value) new URI(s"https://http4s.org")
      else new URI(s"http://127.0.0.1:${previewFixedPort.value.getOrElse(4000)}")
    },
    makeSite := makeSite.dependsOn(http4sBuildData).value,
    // all .md|markdown files go into `content` dir for hugo processing
    ghpagesNoJekyll := true,
    ghpagesCleanSite / excludeFilter  :=
      new FileFilter {
        val v = ghpagesRepository.value.getCanonicalPath + "/v"
        def accept(f: File) =
          f.getCanonicalPath.startsWith(v) &&
            f.getCanonicalPath.charAt(v.size).isDigit
      }
  )

lazy val examples = http4sProject("examples")
  .enablePlugins(PrivateProjectPlugin)
  .settings(
    description := "Common code for http4s examples",
    libraryDependencies ++= Seq(
      circeGeneric % Runtime,
      logbackClassic % Runtime
    ),
    TwirlKeys.templateImports := Nil
  )
  .dependsOn(server, dropwizardMetrics, theDsl, circe, scalaXml, twirl)
  .enablePlugins(SbtTwirl)

lazy val examplesBlaze = exampleProject("examples-blaze")
  .enablePlugins(AlpnBootPlugin)
  .settings(Revolver.settings)
  .settings(
    description := "Examples of http4s server and clients on blaze",
    fork := true,
    libraryDependencies ++= Seq(
      circeGeneric,
    ),
  )
  .dependsOn(blazeServer, blazeClient)

lazy val examplesEmber = exampleProject("examples-ember")
  .settings(Revolver.settings)
  .settings(
    description := "Examples of http4s server and clients on blaze",
    fork := true
  )
  .dependsOn(emberServer, emberClient)

lazy val examplesDocker = http4sProject("examples-docker")
  .in(file("examples/docker"))
  .enablePlugins(JavaAppPackaging, DockerPlugin, PrivateProjectPlugin)
  .settings(
    description := "Builds a docker image for a blaze-server",
    Docker / packageName := "http4s/blaze-server",
    Docker / maintainer := "http4s",
    dockerUpdateLatest := true,
    dockerExposedPorts := List(8080),
  )
  .dependsOn(blazeServer, theDsl)

lazy val examplesJetty = exampleProject("examples-jetty")
  .settings(Revolver.settings)
  .settings(
    description := "Example of http4s server on Jetty",
    fork := true,
    reStart / mainClass := Some("com.example.http4s.jetty.JettyExample")
  )
  .dependsOn(jetty)

lazy val examplesTomcat = exampleProject("examples-tomcat")
  .settings(Revolver.settings)
  .settings(
    description := "Example of http4s server on Tomcat",
    fork := true,
    reStart / mainClass := Some("com.example.http4s.tomcat.TomcatExample")
  )
  .dependsOn(tomcat)

// Run this with jetty:start
lazy val examplesWar = exampleProject("examples-war")
  .enablePlugins(JettyPlugin)
  .settings(
    description := "Example of a WAR deployment of an http4s service",
    fork := true,
    libraryDependencies += javaxServletApi % Provided,
    Jetty / containerLibs := List(jettyRunner),
  )
  .dependsOn(servlet)

lazy val scalafixSettings: Seq[Setting[_]] = Seq(
  developers ++= List(
    Developer(
      "amarrella",
      "Alessandro Marrella",
      "hello@alessandromarrella.com",
      url("https://alessandromarrella.com")
    ),
    Developer(
      "satorg",
      "Sergey Torgashov",
      "satorg@gmail.com",
      url("https://github.com/satorg")
    ),
  ),
  addCompilerPlugin(scalafixSemanticdb),
  scalacOptions += "-Yrangepos",
  mimaPreviousArtifacts := Set.empty,
)

lazy val scalafixRules = project
  .in(file("scalafix/rules"))
  .settings(scalafixSettings)
  .settings(
    moduleName := "http4s-scalafix",
    libraryDependencies += "ch.epfl.scala" %% "scalafix-core" % V.scalafix,
  )
  .enablePlugins(AutomateHeaderPlugin)

lazy val scalafixInput = project
  .in(file("scalafix/input"))
  .settings(scalafixSettings)
  .settings(
    skip in publish := true,
    libraryDependencies ++= List(
      "http4s-blaze-client",
      "http4s-blaze-server",
      "http4s-dsl",
    ).map("org.http4s" %% _ % "0.21.0"),
    // TODO: I think these are false positives
    unusedCompileDependenciesFilter -= moduleFilter(organization = "org.http4s"),
    scalacOptions -= "-Xfatal-warnings",
  )
  // Syntax matters as much as semantics here.
  .disablePlugins(HeaderPlugin, ScalafmtPlugin)

lazy val scalafixOutput = project
  .in(file("scalafix/output"))
  .settings(scalafixSettings)
  .settings(
    skip in publish := true,
    skip in compile := true,
    Compile / doc / sources := Nil
  )
  // Auto-formatting prevents the tests from passing
  .disablePlugins(HeaderPlugin, ScalafmtPlugin)

lazy val scalafixTests = project
  .in(file("scalafix/tests"))
  .settings(commonSettings)
  .settings(scalafixSettings)
  .settings(
    skip in publish := true,
    libraryDependencies += "ch.epfl.scala" % "scalafix-testkit" % V.scalafix % Test cross CrossVersion.full,
    Compile / compile :=
      (Compile / compile).dependsOn(scalafixInput / Compile / compile).value,
    scalafixTestkitOutputSourceDirectories :=
      (scalafixOutput / Compile / sourceDirectories).value,
    scalafixTestkitInputSourceDirectories :=
      (scalafixInput / Compile / sourceDirectories).value,
    scalafixTestkitInputClasspath :=
      (scalafixInput / Compile / fullClasspath).value,
  )
  .dependsOn(scalafixRules)
  .enablePlugins(ScalafixTestkitPlugin)
  .enablePlugins(AutomateHeaderPlugin)

def http4sProject(name: String) =
  Project(name, file(name))
    .settings(commonSettings)
    .settings(
      moduleName := s"http4s-$name",
      Test / testOptions += Tests.Argument(TestFrameworks.Specs2, "showtimes", "failtrace"),
      initCommands()
    )
    .enablePlugins(AutomateHeaderPlugin)

def libraryProject(name: String) = http4sProject(name)

def exampleProject(name: String) =
  http4sProject(name)
    .in(file(name.replace("examples-", "examples/")))
    .enablePlugins(PrivateProjectPlugin)
    .settings(libraryDependencies += logbackClassic % Runtime)
    .dependsOn(examples)

lazy val commonSettings = Seq(
  Compile / doc / scalacOptions += "-no-link-warnings",
  javacOptions ++= Seq(
    "-Xlint:deprecation",
    "-Xlint:unchecked"
  ),
  libraryDependencies ++= Seq(
    catsEffectTestingSpecs2,
    catsLaws,
    catsKernelLaws,
    disciplineSpecs2,
    logbackClassic,
    scalacheck,
    specs2Cats,
    specs2Core,
    specs2MatcherExtra,
    specs2Scalacheck
  ).map(_ % Test),
  git.remoteRepo := "git@github.com:http4s/http4s.git",
  Hugo / includeFilter := (
    "*.html" | "*.png" | "*.jpg" | "*.gif" | "*.ico" | "*.svg" |
      "*.js" | "*.swf" | "*.json" | "*.md" |
      "*.css" | "*.woff" | "*.woff2" | "*.ttf" |
      "CNAME" | "_config.yml" | "_redirects"
  )
)

def initCommands(additionalImports: String*) =
  initialCommands := (List(
    "fs2._",
    "cats._",
    "cats.data._",
    "cats.effect._",
    "cats.implicits._"
  ) ++ additionalImports).mkString("import ", ", ", "")

// Everything is driven through release steps and the http4s* variables
// This won't actually release unless on Travis.
addCommandAlias("ci", ";clean ;release with-defaults")<|MERGE_RESOLUTION|>--- conflicted
+++ resolved
@@ -206,11 +206,7 @@
     description := "ember implementation for http4s clients",
     libraryDependencies ++= Seq(keypool, log4catsSlf4j),
     mimaBinaryIssueFilters ++= Seq(
-<<<<<<< HEAD
-
       ProblemFilters.exclude[DirectMissingMethodProblem]("org.http4s.ember.client.internal.ClientHelpers.request"),
-=======
->>>>>>> 6d09faa8
       ProblemFilters.exclude[IncompatibleResultTypeProblem]("org.http4s.ember.client.internal.ClientHelpers.request"),
       ProblemFilters.exclude[IncompatibleResultTypeProblem]("org.http4s.ember.core.Parser#Response.parser"),
     )
