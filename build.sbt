--- conflicted
+++ resolved
@@ -298,36 +298,6 @@
         case _ => Seq.empty
       }
     },
-<<<<<<< HEAD
-    preStageSiteDirectory := sourceDirectory.value / "hugo",
-    siteStageDirectory := target.value / "site-stage",
-    sourceDirectory in Hugo := siteStageDirectory.value,
-    watchSources := {
-      // nasty hack to remove the target directory from watched sources
-      watchSources.value
-        .filterNot(_.getAbsolutePath.startsWith(
-          target.value.getAbsolutePath))
-    },
-    copySiteToStage := {
-      val (major, minor) = apiVersion.value
-      streams.value.log.debug(s"copying ${preStageSiteDirectory.value} to ${siteStageDirectory.value} for v$major.$minor")
-      IO.copyDirectory(
-        source = preStageSiteDirectory.value,
-        target = siteStageDirectory.value,
-        overwrite = false,
-        preserveLastModified = true)
-      IO.copyDirectory(
-        source = tutTargetDirectory.value,
-        target = siteStageDirectory.value / "content" / s"v$major.$minor",
-        overwrite = false,
-        preserveLastModified = true)
-      IO.copyFile(
-        sourceFile = baseDirectory.value / ".." / "CHANGELOG.md",
-        targetFile = siteStageDirectory.value / "CHANGELOG.md",
-        preserveLastModified = true)
-    },
-=======
->>>>>>> b8dc52dc
     exportMetadataForSite := {
       val dest = target.value / "hugo-data" / "build.toml"
       val (major, minor) = apiVersion.value
