---
menu: main
weight: 101
title: Changelog
---

Maintenance branches are merged before each new release. This change log is
ordered chronologically, so each release contains all changes described below
it.

<<<<<<< HEAD
# v0.19.0-SNAPSHOT
* Add accumulating version of circe `EntityDecoder` [#1647](https://github.com/http4/http4s/1647)
* Add ETag support to `StaticFile` [#1652](https://github.com/http4s/http4s/pull/1652)
* Reintroduce the option for fallthrough for authenticated services [#1670]((https://github.com/http4s/http4s/pull/1670)
* Separate `Cookie` into `RequestCookie` and `ResponseCookie` [#1676](https://github.com/http4s/http4s/pull/1676)
* Add `Eq[Uri]` instance [#1688](https://github.com/http4s/http4s/pull/1688)
* Deprecate `Message#withBody` in favor of `Message#withEntity`.  The latter returns a `Message[F]` rather than an `F[Message[F]]`. [#1694](https://github.com/http4s/http4s/pull/1694)
* Myriad new `Arbitrary` and `Cogen` instances [#1677](https://github.com/http4s/http4s/pull/1677)
* Add non-deprecated `LocationResponseGenerator` functions [#1715](https://github.com/http4s/http4s/pull/1715)
* Relax constraint on `Router` from `Sync` to `Monad` [#1723](https://github.com/http4s/http4s/pull/1723)
* Drop scodec-bits dependency [#1732](https://github.com/http4s/http4s/pull/1732)
* Add `Show[ETag]` instance [#1749](https://github.com/http4s/http4s/pull/1749)
* Replace `fs2.Scheduler` with `cats.effect.Timer` in `Retry` [#1754](https://github.com/http4s/http4s/pull/1754)
* Remove `Sync` constraint from `EntityEncoder[Multipart]` [#1762](https://github.com/http4s/http4s/pull/1762)
* Dependency upgrades:
  * async-http-client-2.4.2
  * blaze-0.14.0-M3
  * scala-xml-1.1.0
=======
# v0.18.10-SNAPSHOT
* Dependency upgrades:
  * cats-effect-0.10.1
  * specs2-4.1.0
>>>>>>> 75bf9832

# v0.18.9 (2018-04-17)
* Log any exceptions when writing the header in blaze-server for HTTP/1 [#1781](https://github.com/http4s/http4s/pull/1781)
* Drain the response body (thus running its finalizer) when there is an error writing a servlet header or body [#1782](https://github.com/http4s/http4s/pull/1782)
* Clean up logging of errors thrown by services. Prevents the possible swallowing of errors thrown during `renderResponse` in blaze-server and `Http4sServlet` [#1783](https://github.com/http4s/http4s/pull/1783)
* Fix `Uri.Scheme` parser for schemes beginning with `http` other than `https` [#1790](https://github.com/http4s/http4s/pull/1790)
* Fix blaze-client to reset the connection start time on each invocation of the `F[DisposableResponse]`. This fixes the "timeout after 0 milliseconds" error. [#1792](https://github.com/http4s/http4s/pull/1792)
* Depdency upgrades:
  * blaze-0.12.13
  * http4s-websocket-0.2.1
  * specs2-4.0.4
  * tomcat-9.0.7

# v0.18.8 (2018-04-11)
* Improved ScalaDoc for BlazeBuilder [#1775](https://github.com/http4s/http4s/pull/1775)
* Added a stream constructor for async-http-client [#1776](https://github.com/http4s/http4s/pull/1776)
* http4s-prometheus-server-metrics project created. Prometheus Metrics middleware implemented for metrics on http4s server. Exposes an HttpService ready to be scraped by Prometheus, as well pairing to a CollectorRegistry for custom metric registration. [#1778](https://github.com/http4s/http4s/pull/1778)

# v0.18.7 (2018-04-04)
* Multipart parser defaults to fields interpreted as utf-8. [#1767](https://github.com/http4s/http4s/pull/1767)

# v0.18.6 (2018-04-03)
* Fix parsing of multipart bodies across chunk boundaries. [#1764](https://github.com/http4s/http4s/pull/1764)

# v0.18.5 (2018-03-28)
* Add `&` extractor to http4s-dsl. [#1758](https://github.com/http4s/http4s/pull/1758)
* Deprecate `EntityEncoder[F, Future[A]]`.  The `EntityEncoder` is strict in its argument, which causes any side effect of the `Future` to execute immediately.  Wrap your `future` in `IO.fromFuture(IO(future))` instead. [#1759](https://github.com/http4s/http4s/pull/1759)
* Dependency upgrades:
  * circe-0.9.3

# v0.18.4 (2018-03-23)
* Deprecate old `Timeout` middleware methods in favor of new ones that use `FiniteDuration` and cancel timed out effects [#1725](https://github.com/http4s/http4s/pull/1725)
* Add `expectOr` methods to client for custom error handling on failed expects [#1726](https://github.com/http4s/http4s/pull/1726)
* Replace buffered multipart parser with a streaming version. Deprecate all uses of fs2-scodec. [#1727](https://github.com/http4s/http4s/pull/1727)
* Dependency upgrades:
  * blaze-0.12.2
  * fs2-0.10.3
  * log4s-1.6.1
  * jetty-9.4.9.v20180320

# v0.18.3 (2018-03-17)
* Remove duplicate logging in pool manager [#1683]((https://github.com/http4s/http4s/pull/1683)
* Add request/response specific properties to logging [#1709](https://github.com/http4s/http4s/pull/1709)
* Dependency upgrades:
  * async-http-client-2.0.39
  * cats-1.1.0
  * cats-effect-0.10
  * circe-0.9.2
  * discipline-0.9.0
  * jawn-fs2-0.12.2
  * log4s-1.5.0
  * twirl-1.3.15

# v0.18.2 (2018-03-09)
* Qualify reference to `identity` in `uriLiteral` macro [#1697](https://github.com/http4s/http4s/pull/1697)
* Make `Retry` use the correct duration units [#1698](https://github.com/http4s/http4s/pull/1698)
* Dependency upgrades:
  * tomcat-9.0.6
	
# v0.18.1 (2018-02-27)
* Fix the rendering of trailer headers in blaze [#1629](https://github.com/http4s/http4s/pull/1629)
* Fix race condition between shutdown and parsing in Http1SeverStage [#1675](https://github.com/http4s/http4s/pull/1675)
* Don't use filter in `Arbitrary[``Content-Length``]` [#1678](https://github.com/http4s/http4s/pull/1678)
* Opt-in fallthrough for authenticated services [#1681](https://github.com/http4s/http4s/pull/1681)
* Dependency upgrades:
  * cats-effect-0.9
  * fs2-0.10.2
  * fs2-reactive-streams-0.5.1
  * jawn-fs2-0.12.1
  * specs2-4.0.3
  * tomcat-9.0.5
  * twirl-1.3.4

# v0.18.0 (2018-02-01)
* Add `filename` method to `Part`
* Dependency upgrades:
  * fs2-0.10.0
  * fs2-reactive-streams-0.5.0
  * jawn-fs2-0.12.0
	
# v0.18.0-M9 (2018-01-26)
* Emit Exit Codes On Server Shutdown [#1638](https://github.com/http4s/http4s/pull/1638) [#1637](https://github.com/http4s/http4s/pull/1637)
* Register Termination Signal and Frame in Http4sWSStage [#1631](https://github.com/http4s/http4s/pull/1631)
* Trailer Headers Are Now Being Emitted Properly [#1629](https://github.com/http4s/http4s/pull/1629)
* Dependency Upgrades:
   * alpn-boot-8.1.12.v20180117
   * circe-0.9.1
   * fs2-0.10.0-RC2
   * fs2-reactive-streams-0.3.0
   * jawn-fs2-0.12.0-M7
   * metrics-4.0.2
   * tomcat-9.0.4

# v0.18.0-M8 (2018-01-05)
* Dependency Upgrades:
   * argonaut-6.2.1
   * circe-0.9.0
   * fs2-0.10.0-M11
   * fs2-reactive-streams-0.2.8
   * jawn-fs2-0.12.0-M6
   * cats-1.0.1
   * cats-effect-0.8

# v0.18.0-M7 (2017-12-23)
* Relax various typeclass constraints from `Effect` to `Sync` or `Async`. [#1587](https://github.com/http4s/http4s/pull/1587)
* Operate on `Segment` instead of `Chunk` [#1588](https://github.com/http4s/http4s/pull/1588)
   * `EntityDecoder.collectBinary` and `EntityDecoder.binary` now
     return `Segment[Byte, Unit]` instead of `Chunk[Byte]`.  
   * Add `EntityDecoder.binaryChunk`.
   * Add `EntityEncoder.segmentEncoder`.
   * `http4sMonoidForChunk` replaced by `http4sMonoidForSegment`.
* Add new generators for core RFC 2616 types. [#1593](https://github.com/http4s/http4s/pull/1593)
* Undo obsolete copying of bytes in `StaticFile.fromURL`. [#1202](https://github.com/http4s/http4s/pull/1202)
* Optimize conversion of `Chunk.Bytes` and `ByteVectorChunk` to `ByteBuffer. [#1602](https://github.com/http4s/http4s/pull/1602)
* Rename `read` to `send` and `write` to `receive` in websocket model. [#1603](https://github.com/http4s/http4s/pull/1603)
* Remove `MediaRange` mutable `Registry` and add `HttpCodec[MediaRange]` instance [#1597](https://github.com/http4s/http4s/pull/1597)
* Remove `Monoid[Segment[A, Unit]]` instance, which is now provided by fs2. [#1609](https://github.com/http4s/http4s/pull/1609)
* Introduce `WebSocketBuilder` to build `WebSocket` responses.  Allows headers (e.g., `Sec-WebSocket-Protocol`) on a successful handshake, as well as customization of the response to failed handshakes. [#1607](https://github.com/http4s/http4s/pull/1607)
* Don't catch exceptions thrown by `EntityDecoder.decodeBy`. Complain loudly in logs about exceptions thrown by `HttpService` rather than raised in `F`. [#1592](https://github.com/http4s/http4s/pull/1592)
* Make `abnormal-terminations` and `service-errors` Metrics names plural. [#1611](https://github.com/http4s/http4s/pull/1611)
* Refactor blaze client creation. [#1523](https://github.com/http4s/http4s/pull/1523)
   * `Http1Client.apply` returns `F[Client[F]]`
   * `Http1Client.stream` returns `Stream[F, Client[F]]`, bracketed to shut down the client.
   * `PooledHttp1Client` constructor is deprecated, replaced by the above.
   * `SimpleHttp1Client` is deprecated with no direct equivalent.  Use `Http1Client`.
* Improve client timeout and wait queue handling
   * `requestTimeout` and `responseHeadersTimeout` begin from the submission of the request.  This includes time spent in the wait queue of the pool. [#1570](https://github.com/http4s/http4s/pull/1570)
   * When a connection is `invalidate`d, try to unblock a waiting request under the same key.  Previously, the wait queue would only be checked on recycled connections.
   * When the connection pool is closed, allow connections in the wait queue to complete.
* Changes to Metrics middleware. [#1612](https://github.com/http4s/http4s/pull/1612)
   * Decrement the active requests gauge when no request matches
   * Don't count non-matching requests as 4xx in case they're composed with other services.
   * Don't count failed requests as 5xx in case they're recovered elsewhere.  They still get recorded as `service-error`s.
* Dependency upgrades:
   * async-http-client-2.0.38
   * cats-1.0.0.RC2
   * circe-0.9.0-M3
   * fs2-0.10.0-M10
   * fs2-jawn-0.12.0-M5
   * fs2-reactive-streams-0.2.7
   * scala-2.10.7 and scala-2.11.12

# v0.18.0-M6 (2017-12-08)
* Tested on Java 9.
* `Message.withContentType` now takes a `Content-Type` instead of an
  ``Option[`Content-Type`]``.  `withContentTypeOption` takes an `Option`,
  and `withoutContentType` clears it.
* `QValue` has an `HttpCodec` instance
* `AuthMiddleware` never falls through.  See
  [#1530](https://github.com/http4s/http4s/pull/1530) for more.
* `ContentCoding` is no longer a `Registry`, but has an `HttpCodec`
  instance.
* Render a banner on server startup.  Customize by calling
  `withBanner(List[String])` or `withoutBanner` on the
  `ServerBuilder`.
* Parameterize `isZippable` as a predicate of the `Response` in `GZip`
  middleware.
* Add constant for `application/vnd.api+json` MediaType.
* Limit memory consumption in `GZip` middleware
* Add `handleError`, `handleErrorWith`, `bimap`, `biflatMap`,
  `transform`, and `transformWith` to `EntityDecoder`.
* `org.http4s.util.StreamApp` and `org.http4s.util.ExitCode` are
  deprecated in favor of `fs2.StreamApp` and `fs2.StreamApp.ExitCode`,
  based on what was in http4s.
* Dependency upgrades:
  * fs2-0.10.0-M9
  * fs2-reactive-streams-0.2.6
  * jawn-fs2-0.12.0-M4
  * specs2-4.0.2

# v0.17.6 (2017-12-05)
* Fix `StaticFile` to serve files larger than `Int.MaxValue` bytes
* Dependency upgrades:
  * tomcat-8.5.24

# v0.16.6 (2017-12-04)
* Add a CSRF server middleware
* Fix `NullPointerException` when starting a Tomcat server related to `docBase`
* Log version info and server address on server startup
* Dependency upgrades:
  * jetty-9.4.8.v20171121
  * log4s-1.4.0
  * scalaz-7.2.17
  * twirl-1.3.13

# v0.18.0-M5 (2017-11-02)
* Introduced an `HttpCodec` type class that represents a type that can round
  trip to and from a `String`.  `Uri.Scheme` and `TransferCoding` are the first
  implementors, with more to follow.  Added an `HttpCodecLaws` to http4s-testing.
* `Uri.Scheme` is now its own type instead of a type alias.
* `TransferCoding` is no longer a case class. Its `coding` member is now a
  `String`, not a `CaseInsensitiveString`. Its companion is no longer a
  `Registry`.
* Introduced `org.http4s.syntax.literals`, which contains a `StringContext` forAll
  safely constructing a `Uri.Scheme`.  More will follow.
* `org.http4s.util.StreamApp.ExitCode` moved to `org.http4s.util.ExitCode`
* Changed `AuthService[F[_], T]` to `AuthService[T, F[_]]` to support
  partial unification when combining services as a `SemigroupK`.
* Unseal the `MessageFailure` hierarchy. Previous versions of http4s had a
  `GenericParsingFailure`, `GenericDecodeFailure`, and
  `GenericMessageBodyFailure`. This was not compatible with the parameterized
  effect introduced in v0.18. Now, `MessageFailure` is unsealed, so users
  wanting precise control over the default `toHttpResponse` can implement their
  own failure conditions.
* `MessageFailure` now has an `Option[Throwable]` cause.
* Removed `KleisliInstances`. The `SemigroupK[Kleisli[F, A, ?]]` is now provided
  by cats.  Users should no longer need to import `org.http4s.implicits._` to
  get `<+>` composition of `HttpService`s
* `NonEmptyList` extensions moved from `org.http4s.util.nonEmptyList` to
  `org.http4s.syntax.nonEmptyList`.
* There is a classpath difference in log4s version between blaze and http4s in this
  milestone that will be remedied in M6. We believe these warnings are safe.
* Dependency upgrades:
  * cats-1.0.0-RC1
  * fs2-0.10.0-M8
  * fs2-reactive-streams-0.2.5

# v0.18.0-M4 (2017-10-12)
* Syntax for building requests moved from `org.http4s.client._` to
  `org.http4s.client.dsl.Http4sClientDsl[F]`, with concrete type `IO`
  available as `org.http4s.client.dsl.io._`.  This is consistent with
  http4s-dsl for servers.
* Change `StreamApp` to return a `Stream[F, ExitCode]`. The first exit code
  returned by the stream is the exit code of the JVM. This allows custom exit
  codes, and eases dead code warnings in certain constructions that involved
  mapping over `Nothing`.
* `AuthMiddleware.apply` now takes an `Kleisli[OptionT[F, ?], Request[F], T]`
  instead of a `Kleisli[F, Request[F], T]`.
* Set `Content-Type` header on default `NotFound` response.
* Merges from v0.16.5 and v0.17.5.
* Remove mutable map that backs `Method` registry. All methods in the IANA
  registry are available through `Method.all`. Custom methods should be memoized
  by other means.
* Adds an `EntityDecoder[F, Array[Byte]]` and `EntityDecoder[F, Array[Char]]`
  for symmetry with provided `EntityEncoder` instances.
* Adds `Arbitrary` instances for `Headers`, `EntityBody[F]` (currently just
  single chunk), `Entity[F]`, and `EntityEncoder[F, A]`.
* Adds `EntityEncoderLaws` for `EntityEncoder`.
* Adds `EntityCodecLaws`.  "EntityCodec" is not a type in http4s, but these
  laws relate an `EntityEncoder[F, A]` to an `EntityDecoder[F, A]`.
* There is a classpath difference in log4s version between blaze and http4s in this
  milestone that will be remedied in M6. We believe these warnings are safe.

# v0.17.5 (2017-10-12)
* Merges only.

# v0.16.5 (2017-10-11)
* Correctly implement sanitization of dot segments in static file paths
  according to RFC 3986 5.2.4. Most importantly, this fixes an issue where `...`
  is reinterpreted as `..` and can escape the root of the static file service.

# v0.18.0-M3 (2017-10-04)
* Merges only.
* There is a classpath difference in log4s version between blaze and http4s in this
  milestone that will be remedied in M6. We believe these warnings are safe.

# v0.17.4 (2017-10-04)
* Fix reading of request body in non-blocking servlet backend. It was previously
  only reading the first byte of each chunk.
* Dependency upgrades:
  * fs2-reactive-streams-0.1.1

# v0.16.4 (2017-10-04)
* Backport removal `java.xml.bind` dependency from `GZip` middleware,
  to play more nicely with Java 9.
* Dependency upgrades:
  * metrics-core-3.2.5
  * tomcat-8.0.23
  * twirl-1.3.12

# v0.18.0-M2 (2017-10-03)
* Use http4s-dsl with any effect type by either:
    * extend `Http4sDsl[F]`
    * create an object that extends `Http4sDsl[F]`, and extend that.
    * `import org.http4s.dsl.io._` is still available for those who
      wish to specialize on `cats.effect.IO`
* Remove `Semigroup[F[MaybeResponse[F]]]` constraint from
  `BlazeBuilder`.
* Fix `AutoSlash` middleware when a service is mounted with a prefix.
* Publish internal http4s-parboiled2 as a separate module.  This does
  not add any new third-party dependencies, but unbreaks `sbt
  publishLocal`.
* Add `Request.from`, which respects `X-Fowarded-For` header.
* Make `F` in `EffectMessageSyntax` invariant
* Add `message.decodeJson[A]` syntax to replace awkward `message.as(implicitly,
  jsonOf[A])`. Brought into scope by importing one of the following, based on
  your JSON library of choice.
  * `import org.http4s.argonaut._`
  * `import org.http4s.circe._`
  * `import org.http4s.json4s.jackson._`
  * `import org.http4s.json4s.native._`
* `AsyncHttpClient.apply` no longer takes a `bufferSize`.  It is made
  irrelevant by fs2-reactive-streams.
* `MultipartParser.parse` no longer takes a `headerLimit`, which was unused.
* Add `maxWaitQueueLimit` (default 256) and `maxConnectionsPerRequestKey`
  (default 10) to `PooledHttp1Client`.
* Remove private implicit `ExecutionContext` from `StreamApp`. This had been
  known to cause diverging implicit resolution that was hard to debug.
* Shift execution of the routing of the `HttpService` to the `ExecutionContext`
  provided by the `JettyBuilder` or `TomcatBuilder`. Previously, it only shifted
  the response task and stream. This was a regression from v0.16.
* Add two utility execution contexts. These may be used to increase throughput
  as the server builder's `ExecutionContext`. Blocking calls on routing may
  decrease fairness or even deadlock your service, so use at your own risk:
  * `org.http4s.util.execution.direct`
  * `org.http4s.util.execution.trampoline`
* Deprecate `EffectRequestSyntax` and `EffectResponseSyntax`. These were
  previously used to provide methods such as `.putHeaders` and `.withBody`
  on types `F[Request]` and `F[Response]`.  As an alternative:
  * Call `.map` or `.flatMap` on `F[Request]` and `F[Response]` to get access
    to all the same methods.
  * Variadic headers have been added to all the status code generators in
    `Http4sDsl[F]` and method generators in `import org.http4s.client._`.
    For example:
    * `POST(uri, urlForm, Header("Authorization", "Bearer s3cr3t"))`
    * ``Ok("This will have an html content type!", `Content-Type`(`text/html`))``
* Restate `HttpService[F]` as a `Kleisli[OptionT[F, ?], Request[F], Response[F]]`.
* Similarly, `AuthedService[F]` as a `Kleisli[OptionT[F, ?], AuthedRequest[F], Response[F]]`.
* `MaybeResponse` is removed, because the optionality is now expressed through
  the `OptionT` in `HttpService`. Instead of composing `HttpService` via a
  `Semigroup`, compose via a `SemigroupK`. Import `org.http4s.implicits._` to
  get a `SemigroupK[HttpService]`, and chain services as `s1 <+> s2`. We hope to
  remove the need for `org.http4s.implicits._` in a future version of cats with
  [issue 1428](https://github.com/typelevel/cats/issues/1428).
* The `Service` type alias is deprecated in favor of `Kleisli`.  It used to represent
  a partial application of the first type parameter, but since version 0.18, it is
  identical to `Kleisli.
* `HttpService.lift`, `AuthedService.lift` are deprecated in favor of `Kleisli.apply`.
* Remove `java.xml.bind` dependency from `GZip` middleware to avoid an
  extra module dependency in Java 9.
* Upgraded dependencies:
    * jawn-fs2-0.12.0-M2
    * log4s-1.4.0
* There is a classpath difference in log4s version between blaze and http4s in this
  milestone that will be remedied in M6. We believe these warnings are safe.

# v0.17.3 (2017-10-02)
* Shift execution of HttpService to the `ExecutionContext` provided by the
  `BlazeBuilder` when using HTTP/2. Previously, it only shifted the response
  task and body stream.

# v0.16.3 (2017-09-29)
* Fix `java.io.IOException: An invalid argument was supplied` on blaze-client
  for Windows when writing an empty sequence of `ByteBuffer`s.
* Set encoding of `captureWriter` to UTF-8 instead of the platform default.
* Dependency upgrades:
  * blaze-0.12.9

# v0.17.2 (2017-09-25)
* Remove private implicit strategy from `StreamApp`. This had been known to
  cause diverging implicit resolution that was hard to debug.
* Shift execution of HttpService to the `ExecutionContext` provided by the
  `BlazeBuilder`. Previously, it only shifted the response stream. This was a
  regression from 0.16.
* Split off http4s-parboiled2 module as `"org.http4s" %% "parboiled"`. There are
  no externally visible changes, but this simplifies and speeds the http4s
  build.

# v0.16.2 (2017-09-25)
* Dependency patch upgrades:
  * async-http-client-2.0.37
  * blaze-0.12.8: changes default number of selector threads to
    from `2 * cores + 1` to `max(4, cores + 1)`.
  * jetty-9.4.7.v20170914
  * tomcat-8.5.21
  * twirl-1.3.7

# v0.17.1 (2017-09-17)
* Fix bug where metrics were not captured in `Metrics` middleware.
* Pass `redactHeadersWhen` argument from `Logger` to `RequestLogger`
  and `ResponseLogger`.

# v0.16.1 (2017-09-17)
* Publish our fork of parboiled2 as http4s-parboiled2 module.  It's
  the exact same internal code as was in http4s-core, with no external
  dependencies. By publishing an extra module, we enable a
  `publishLocal` workflow.
* Charset fixes: 
  * Deprecate `CharsetRange.isSatisfiedBy` in favor of
    and ```Accept-Charset`.isSatisfiedBy`` in favor of
    ```Accept-Charset`.satisfiedBy``.
  * Fix definition of `satisfiedBy` to respect priority of
    ```Charset`.*``.
  * Add `CharsetRange.matches`.
* ContentCoding fixes: 
  * Deprecate `ContentCoding.satisfiedBy` and
    `ContentCoding.satisfies` in favor of ```Accept-Encoding`.satisfiedBy``.
  * Deprecate ```Accept-Encoding`.preferred``, which has no reasonable
    interpretation in the presence of splats.
  * Add ```Accept-Language`.qValue``.
  * Fix definition of `satisfiedBy` to respect priority of
    `ContentCoding.*`.
  * Add `ContentCoding.matches` and `ContentCoding.registered`.
  * Add `Arbitrary[ContentCoding]` and ```Arbitrary[`Accept-Encoding`]`` 
    instances.
* LanguageTag fixes: 
  * Deprecate `LanguageTag.satisfiedBy` and
    `LanguageTag.satisfies` in favor of ```Accept-Language`.satisfiedBy``.
  * Fix definition of `satisfiedBy` to respect priority of
    `LanguageTag.*` and matches of a partial set of subtags.
  * Add `LanguageTag.matches`.
  * Deprecate `LanguageTag.withQuality` in favor of new
    `LanguageTag.withQValue`.
  * Deprecate ```Accept-Language`.preferred``, which has no reasonable
    interpretation in the presence of splats.
  * Add ```Accept-Language`.qValue``.
  * Add `Arbitrary[LanguageTag]` and ```Arbitrary[`Accept-Language`]``
    instances.

# v0.17.0 (2017-09-01)
* Honor `Retry-After` header in `Retry` middleware.  The response will
  not be retried until the maximum of the backoff strategy and any
  time specified by the `Retry-After` header of the response.
* The `RetryPolicy.defaultRetriable` only works for methods guaranteed
  to not have a body.  In fs2, we can't introspect the stream to
  guarantee that it can be rerun.  To retry requests for idempotent
  request methods, use `RetryPolicy.unsafeRetriable`.  To retry
  requests regardless of method, use
  `RetryPolicy.recklesslyRetriable`.
* Fix `Logger` middleware to render JSON bodies as text, not as a hex
  dump.
* `MultipartParser.parse` returns a stream of `ByteVector` instead of
  a stream of `Byte`. This perserves chunking when parsing into the
  high-level `EntityDecoder[Multipart]`, and substantially improves
  performance on large files.  The high-level API is not affected.

# v0.16.0 (2017-09-01)
* `Retry` middleware takes a `RetryPolicy` instead of a backoff
  strategy.  A `RetryPolicy` is a function of the request, the
  response, and the number of attempts.  Wrap the previous `backoff`
  in `RetryPolicy {}` for compatible behavior.
* Expose a `Part.fileData` constructor that accepts an `EntityBody`.

# v0.17.0-RC3 (2017-08-29)
* In blaze-server, when doing chunked transfer encoding, flush the
  header as soon as it is available.  It previously buffered until the
  first chunk was available.

# v0.16.0-RC3 (2017-08-29)
* Add a `responseHeaderTimeout` property to `BlazeClientConfig`.  This
  measures the time between the completion of writing the request body
  to the reception of a complete response header.
* Upgraded dependencies:
    * async-http-client-2.0.35

# v0.18.0-M1 (2107-08-24)

This release is the product of a long period of parallel development
across different foundation libraries, making a detailed changelog
difficult.  This is a living document, so if any important points are
missed here, please send a PR.

The most important change in http4s-0.18 is that the effect type is
parameterized.  Where previous versions were specialized on
`scalaz.concurrent.Task` or `fs2.Task`, this version supports anything
with a `cats.effect.Effect` instance.  The easiest way to port an
existing service is to replace your `Task` with `cats.effect.IO`,
which has a similar API and is already available on your classpath.
If you prefer to bring your own effect, such as `monix.eval.Task` or
stick to `scalaz.concurrent.Task` or put a transformer on `IO`, that's
fine, too!

The parameterization chanages many core signatures throughout http4s:
- `Request` and `Response` become `Request[F[_]]` and
  `Response[F[_]]`.  The `F` is the effect type of the body (i.e.,
  `Stream[F, Byte]`), or what the body `.run`s to.
- `HttpService` becomes `HttpService[F[_]]`, so that the service
  returns an `F[Response[F]]`.  Instead of constructing with
  `HttpService { ... }`, we now declare the effect type of the
  service, like `HttpService[IO] { ... }`.  This determines the type
  of request and response handled by the service.
- `EntityEncoder[A]` and `EntityDecoder[A]` are now
  `EntityEncoder[F[_], A]` and `EntityDecoder[F[_], A]`, respectively.
  These act as a codec for `Request[F]` and `Response[F]`.  In practice,
  this change tends to be transparent in the DSL.
- The server builders now take an `F` parameter, which needs to match
  the services mounted to them.
- The client now takes an `F` parameter, which determines the requests
  and responses it handles.

Several dependencies are upgraded:
- cats-1.0.0.MF
- circe-0.9.0-M1
- fs2-0.10.0-M6
- fs2-reactive-streams-0.2.2
- jawn-fs2-0.12.0-M1

# v0.17.0-RC2 (2017-08-24)
* Remove `ServiceSyntax.orNotFound(a: A): Task[Response]` in favor of
  `ServiceSyntax.orNotFound: Service[Request, Response]`

# v0.16.0-RC2 (2017-08-24)
* Move http4s-blaze-core from `org.http4s.blaze` to
  `org.http4s.blazecore` to avoid a conflict with the non-http4s
  blaze-core module.
* Change `ServiceOps` to operate on a `Service[?, MaybeResponse]`.
  Give it an `orNotFound` that returns a `Service`.  The
  `orNotFound(a: A)` overload is left for compatibility with Scala
  2.10.
* Build with Lightbend compiler instead of Typelevel compiler so we
  don't expose `org.typelevel` dependencies that are incompatible with
  ntheir counterparts in `org.scala-lang`.
* Upgraded dependencies:
    * blaze-0.12.7 (fixes eviction notice in http4s-websocket)
    * twirl-1.3.4

# v0.17.0-RC1 (2017-08-16)
* Port `ChunkAggregator` to fs2
* Add logging middleware
* Standardize on `ExecutionContext` over `Strategy` and `ExecutorService`
* Implement `Age` header
* Fix `Client#toHttpService` to not dispose until the body is consumed
* Add a buffered implementation of `EntityDecoder[Multipart]`
* In async-http-client, don't use `ReactiveStreamsBodyGenerator` unless there is
  a body to transmit. This fixes an `IllegalStateException: unexpected message
  type`
* Add `HSTS` middleware
* Add option to serve pre-gzipped resources
* Add RequestLogging and ResponseLogging middlewares
* `StaticFile` options return `OptionT[Task, ?]`
* Set `Content-Length` or `Transfer-Encoding: chunked` header when serving
  from a URL
* Explicitly close `URLConnection``s if we are not reading the contents
* Upgrade to:
    * async-http-client-2.0.34
    * fs2-0.9.7
    * metrics-core-3.2.4
    * scodec-bits-1.1.5

# v0.16.0-RC1 (2017-08-16)
* Remove laziness from `ArbitraryInstances`
* Support an arbitrary predicate for CORS allowed origins
* Support `Access-Control-Expose-Headers` header for CORS
* Fix thread safety issue in `EntityDecoder[XML]`
* Support IPV6 headers in `X-Forwarded-For`
* Add `status` and `successful` methods to client
* Overload `client.fetchAs` and `client.streaming` to accept a `Task[Request]`
* Replace `Instant` with `HttpDate` to avoid silent truncation and constrain
  to dates that are legally renderable in HTTP.
* Fix bug in hash code of `CaseInsensitiveString`
* Update `request.pathInfo` when changing `request.withUri`. To keep these
  values in sync, `request.copy` has been deprecated, but copy constructors
  based on `with` have been added.
* Remove `name` from `AttributeKey`.
* Add `withFragment` and `withoutFragment` to `Uri`
* Construct `Content-Length` with `fromLong` to ensure validity, and
  `unsafeFromLong` when you can assert that it's positive.
* Add missing instances to `QueryParamDecoder` and `QueryParamEncoder`.
* Add `response.cookies` method to get a list of cookies from `Set-Cookie`
  header.  `Set-Cookie` is no longer a `Header.Extractable`, as it does
  not adhere to the HTTP spec of being concatenable by commas without
  changing semantics.
* Make servlet `HttpSession` available as a request attribute in servlet
  backends
* Fix `Part.name` to return the name from the `Content-Disposition` header
  instead of the name _of_ the `Content-Disposition` header. Accordingly, it is
  no longer a `CaseInsensitiveString`
* `Request.toString` and `Response.toString` now redact sensitive headers. A
  method to redact arbitrary headers is added to `Headers`.
* `Retry-After` is now modeled as a `Either[HttpDate, Long]` to reflect either
  an http-date or delta-seconds value.
* Look for index.html in `StaticFile` when rendering a directory instead of
  returning `401 Unauthorized`.
* Limit dates to a minimum of January 1, 1900, per RFC.
* Add `serviceErrorHandler` to `ServerBuilder` to allow pluggable error handlers
  when a server backend receives a failed task or a thrown Exception when
  invoking a service. The default calls `toHttpResponse` on `MessageFailure` and
  closes the connection with a `500 InternalServerError` on other non-fatal
  errors.  Fatal errors are left to the server.
* `FollowRedirect` does not propagate sensitive headers when redirecting to a
  different authority.
* Add Content-Length header to empty response generators
* Upgraded dependencies:
    * async-http-client-2.0.34
    * http4s-websocket-0.2.0
    * jetty-9.4.6.v20170531
    * json4s-3.5.3
    * log4s-1.3.6
    * metrics-core-3.2.3
    * scala-2.12.3-bin-typelevel-4
    * scalaz-7.2.15
    * tomcat-8.5.20

# v0.15.16 (2017-07-20)
* Backport rendering of details in `ParseFailure.getMessage`

# ~~v0.15.15 (2017-07-20)~~
* Oops. Same as v0.15.14.

# v0.15.14 (2017-07-10)
* Close parens in `Request.toString`
* Use "message" instead of "request" in message body failure messages
* Add `problem+json` media type
* Tolerate `[` and `]` in queries parsing URIs. These characters are parsed, but
  percent-encoded.

# v0.17.0-M3 (2017-05-27)
* Fix file corruption issue when serving static files from the classpath

# v0.16.0-M3 (2017-05-25)
* Fix `WebjarService` so it matches assets.
* `ServerApp` overrides `process` to leave a single abstract method
* Add gzip trailer in `GZip` middleware
* Upgraded dependencies:
    * circe-0.8.0
    * jetty-9.4.5.v20170502
    * scalaz-7.2.13
    * tomcat-8.5.15
* `ProcessApp` uses a `Process[Task, Nothing]` rather than a
  `Process[Task, Unit]`
* `Credentials` is split into `Credentials.AuthParams` for key-value pairs and
  `Credentials.Token` for legacy token-based schemes.  `OAuthBearerToken` is
  subsumed by `Credentials.Token`.  `BasicCredentials` no longer extends
  `Credentials`, but is extractable from one.  This model permits the
  definition of other arbitrary credential schemes.
* Add `fromSeq` constructor to `UrlForm`
* Allow `WebjarService` to pass on methods other than `GET`.  It previously
  threw a `MatchError`.

# v0.15.13 (2017-05-25)
* Patch-level upgrades to dependencies:
    * async-http-client-2.0.32
    * blaze-0.12.6 (fixes infinite loop in some SSL handshakes)
    * jetty-9.3.19.v20170502
    * json4s-3.5.2
    * tomcat-8.0.44

# v0.15.12 (2017-05-11)
* Fix GZip middleware to render a correct stream

# v0.17.0-M2 (2017-04-30)
* `Timeout` middleware takes an implicit `Scheduler` and
  `ExecutionContext`
* Bring back `http4s-async-client`, based on `fs2-reactive-stream`
* Restore support for WebSockets

# v0.16.0-M2 (2017-04-30)
* Upgraded dependencies:
    * argonaut-6.2
    * jetty-9.4.4.v20170414
    * tomcat-8.5.14
* Fix `ProcessApp` to terminate on process errors
* Set `secure` request attribute correctly in blaze server
* Exit with code `-1` when `ProcessApp` fails
* Make `ResourceService` respect `If-Modified-Since`
* Rename `ProcessApp.main` to `ProcessApp.process` to avoid overload confusio
* Avoid intermediate String allocation in Circe's `jsonEncoder`
* Adaptive EntityDecoder[Json] for circe: works directly from a ByteBuffer for
  small bodies, and incrementally through jawn for larger.
* Capture more context in detail message of parse errors

# v0.15.11 (2017-04-29)
* Upgrade to blaze-0.12.5 to pick up fix for `StackOverflowError` in
  SSL handshake

# v0.15.10 (2017-04-28)
* Patch-level upgrades to dependencies
* argonaut-6.2
* scalaz-7.2.12
* Allow preambles and epilogues in multipart bodies
* Limit multipart headers to 40 kilobytes to avoid unbounded buffering
  of long lines in a header
* Remove `' '` and `'?'` from alphabet for generated multipart
  boundaries, as these are not token characters and are known to cause
  trouble for some multipart implementations
* Fix multipart parsing for unlucky input chunk sizes

# v0.15.9 (2017-04-19)
* Terminate `ServerApp` even if the server fails to start
* Make `ResourceService` respect `If-Modified-Since`
* Patch-level upgrades to dependencies:
* async-http-client-2.0.31
* jetty-9.3.18.v20170406
* json4s-3.5.1
* log4s-1.3.4
* metrics-core-3.1.4
* scalacheck-1.13.5
* scalaz-7.1.13 or scalaz-7.2.11
* tomcat-8.0.43

# v0.17.0-M1 (2017-04-08)
* First release on cats and fs2
    * All scalaz types and typeclasses replaced by cats equivalengts
	* `scalaz.concurrent.Task` replaced by `fs2.Task`	
	* `scalaz.stream.Process` replaced by `fs2.Stream`
* Roughly at feature parity with v0.16.0-M1. Notable exceptions:
	* Multipart not yet supported
	* Web sockets not yet supported
	* Client retry middleware can't check idempotence of requests
	* Utilties in `org.http4s.util.io` not yet ported

# v0.16.0-M1 (2017-04-08)
* Fix type of `AuthedService.empty`
* Eliminate `Fallthrough` typeclass.  An `HttpService` now returns
  `MaybeResponse`, which can be a `Response` or `Pass`.  There is a
  `Semigroup[MaybeResponse]` instance that allows `HttpService`s to be
  chained as a semigroup.  `service orElse anotherService` is
  deprecated in favor of `service |+| anotherService`.
* Support configuring blaze and Jetty servers with a custom
  `SSLContext`.
* Upgraded dependencies for various modules:
    * async-http-client-2.0.31
    * circe-0.7.1
    * jetty-9.4.3.v20170317
    * json4s-3.5.1
    * logback-1.2.1
    * log4s-1.3.4
    * metrics-3.2.0
    * scalacheck-1.13.5
    * tomcat-8.0.43
* Deprecate `EntityEncoder[ByteBuffer]` and
  `EntityEncoder[CharBuffer]`.
* Add `EntityDecoder[Unit]`.
* Move `ResponseClass`es into `Status`.
* Use `SSLContext.getDefault` by default in blaze-client.  Use
  `BlazeServerConfig.insecure` to ignore certificate validity.  But
  please don't.
* Move `CaseInsensitiveString` syntax to `org.http4s.syntax`.
* Bundle an internal version of parboiled2.  This decouples core from
  shapeless, allowing applications to use their preferred version of
  shapeless.
* Rename `endpointAuthentication` to `checkEndpointAuthentication`.
* Add a `WebjarService` for serving files out of web jars.
* Implement `Retry-After` header.
* Stop building with `delambdafy` on Scala 2.11.
* Eliminate finalizer on `BlazeConnection`.
* Respond OK to CORS pre-flight requests even if the wrapped service
  does not return a successful response.  This is to allow `CORS`
  pre-flight checks of authenticated services.
* Deprecate `ServerApp` in favor of `org.http4s.util.ProcessApp`.  A
  `ProcessApp` is easier to compose all the resources a server needs via
  `Process.bracket`.
* Implement a `Referer` header.

# v0.15.8 (2017-04-06)
* Cache charset lookups to avoid synchronization.  Resolution of
  charsets is synchronized, with a cache size of two.  This avoids
  the synchronized call on the HTTP pool.
* Strip fragment from request target in blaze-client.  An HTTP request
  target should not include the fragment, and certain servers respond
  with a `400 Bad Request` in their presence.

# v0.15.7 (2017-03-09)
* Change default server and client executors to a minimum of four
  threads.
* Bring scofflaw async-http-client to justice for its brazen
  violations of Reactive Streams Rule 3.16, requesting of a null
  subscription.
* Destroy Tomcat instances after stopping, so they don't hold the port
* Deprecate `ArbitraryInstances.genCharsetRangeNoQuality`, which can
  cause deadlocks
* Patch-level upgrades to dependencies:
    * async-http-client-2.0.30
    * jetty-9.3.16.v20170120
    * logback-1.1.11
    * metrics-3.1.3
    * scala-xml-1.0.6
    * scalaz-7.2.9
    * tomcat-8.0.41
    * twirl-1.2.1

# v0.15.6 (2017-03-03)
* Log unhandled MessageFailures to `org.http4s.server.message-failures`

# v0.15.5 (2017-02-20)
* Allow services wrapped in CORS middleware to fall through
* Don't log message about invalid CORS headers when no `Origin` header present
* Soften log about invalid CORS headers from info to debug

# v0.15.4 (2017-02-12)
* Call `toHttpResponse` on tasks failed with `MessageFailure`s from
  `HttpService`, to get proper 4xx handling instead of an internal
  server error.

# v0.15.3 (2017-01-17)
* Dispose of redirect responses in `FollowRedirect`. Fixes client deadlock under heavy load
* Refrain from logging headers with potentially sensitive info in blaze-client
* Add `hashCode` and `equals` to `Headers`
* Make `challenge` in auth middlewares public to facilitate composing multiple auth mechanisms
* Fix blaze-client detection of stale connections

# v0.15.2 (2016-12-29)
* Add helpers to add cookies to requests

# v0.12.6 (2016-12-29)
* Backport rendering of details in `ParseFailure.getMessage`

# ~~v0.12.5 (2016-12-29)~~
* ~~Backport rendering of details in `ParseFailure.getMessage`~~ Oops.

# v0.15.1 (2016-12-20)
* Fix GZip middleware to fallthrough non-matching responses
* Fix UnsupportedOperationException in Arbitrary[Uri]
* Upgrade to Scala 2.12.1 and Scalaz 7.2.8

# v0.15.0 (2016-11-30)
* Add support for Scala 2.12
* Added `Client.fromHttpService` to assist with testing.
* Make all case classes final where possible, sealed where not.
* Codec for Server Sent Events (SSE)
* Added JSONP middleware
* Improve Expires header to more easily build the header and support parsing of the header
* Replce lazy `Raw.parsed` field with a simple null check
* Added support for Zipkin headers
* Eliminate response attribute for detecting fallthrough response.
  The fallthrough response must be `Response.fallthrough`.
* Encode URI path segments created with `/`
* Introduce `AuthedRequest` and `AuthedService` types.
* Replace `CharSequenceEncoder` with `CharBufferEncoder`, assuming
  that `CharBuffer` and `String` are the only `CharSequence`s one
  would want to encode.
* Remove `EnittyEncoder[Char]` and `EntityEncoder[Byte]`.  Send an
  array, buffer, or String if you want this.
* Add `DefaultHead` middleware for `HEAD` implementation.
* Decouple `http4s-server` from Dropwizard Metrics.  Metrics code is
  in the new `http4s-metrics` module.
* Allow custom scheduler for timeout middleware.
* Add parametric empty `EntityEncoder` and `EntityEncoder[Unit]`.
* Replace unlawful `Order[CharsetRange]` with `Equal[CharsetRange]`.
* Auth middlewares renamed `BasicAuth` and `DigestAuth`.
* `BasicAuth` passes client password to store instead of requesting
  password from store.
* Remove realm as an argument to the basic and digest auth stores.
* Basic and digest auth stores return a parameterized type instead of
  just a String username.
* Upgrade to argonaut-6.2-RC2, circe-0.6.1, json4s-3.5.0

# v0.14.11 (2016-10-25)
* Fix expansion of `uri` and `q` macros by qualifying with `_root_`

# v0.14.10 (2016-10-12)
* Include timeout type and duration in blaze client timeouts

# v0.14.9 (2016-10-09)
* Don't use `"null"` as query string in servlet backends for requests without a query string

# v0.14.8 (2016-10-04)
* Allow param names in UriTemplate to have encoded, reserved parameters
* Upgrade to blaze-0.12.1, to fix OutOfMemoryError with direct buffers
* Upgrade to Scalaz 7.1.10/7.2.6
* Upgrade to Jetty 9.3.12
* Upgrade to Tomcat 8.0.37

# v0.14.7 (2016-09-25)
* Retry middleware now only retries requests with idempotent methods
  and pure bodies and appropriate status codes
* Fix bug where redirects followed when an effectful chunk (i.e., `Await`) follows pure ones.
* Don't uppercase two hex digits after "%25" when percent encoding.
* Tolerate invalid percent-encodings when decoding.
* Omit scoverage dependencies from POM

# v0.14.6 (2016-09-11)
* Don't treat `Kill`ed responses (i.e., HEAD requests) as abnormal
  termination in metrics

# v0.14.5 (2016-09-02)
* Fix blaze-client handling of HEAD requests

# v0.14.4 (2016-08-29)
* Don't render trailing "/" for URIs with empty paths
* Avoid calling tail of empty list in `/:` extractor

# v0.14.3 (2016-08-24)
* Follow 301 and 302 responses to POST with a GET request.
* Follow all redirect responses to HEAD with a HEAD request.
* Fix bug where redirect response is disposed prematurely even if not followed.
* Fix bug where payload headers are sent from original request when
  following a redirect with a GET or HEAD.
* Return a failed task instead of throwing when a client callback
  throws an exception. Fixes a resource leak.
* Always render `Date` header in GMT.
* Fully support the three date formats specified by RFC 7231.
* Always specify peer information in blaze-client SSL engines
* Patch upgrades to latest async-http-client, jetty, scalaz, and scalaz-stream

# v0.14.2 (2016-08-10)
* Override `getMessage` in `UnexpectedStatus`

# v0.14.1 (2016-06-15)
* Added the possibility to specify custom responses to MessageFailures
* Address issue with Retry middleware leaking connections
* Fixed the status code for a semantically invalid request to `422 UnprocessableEntity`
* Rename `json` to `jsonDecoder` to reduce possibility of implicit shadowing
* Introduce the `ServerApp` trait
* Deprectate `onShutdown` and `awaitShutdown` in `Server`
* Support for multipart messages
* The Path extractor for Long now supports negative numbers
* Upgrade to scalaz-stream-0.8.2(a) for compatibility with scodec-bits-1.1
* Downgrade to argonaut-6.1 (latest stable release) now that it cross builds for scalaz-7.2
* Upgrade parboiled2 for compatibility with shapeless-2.3.x

# ~~v0.14.0 (2016-06-15)~~
* Recalled. Use v0.14.1 instead.

# v0.13.3 (2016-06-15)
* Address issue with Retry middleware leaking connections.
* Pass the reason string when setting the `Status` for a successful `ParseResult`.

# v0.13.2 (2016-04-13)
* Fixes the CanBuildFrom for RequestCookieJar to avoid duplicates.
* Update version of jawn-parser which contains a fix for Json decoding.

# v0.13.1 (2016-04-07)
* Remove implicit resolution of `DefaultExecutor` in blaze-client.

# v0.13.0 (2016-03-29)
* Add support for scalaz-7.2.x (use version 0.13.0a).
* Add a client backed based on async-http-client.
* Encode keys when rendering a query string.
* New entity decoder based on json4s' extract.
* Content-Length now accepts a Long.
* Upgrade to circe-0.3, json4s-3.3, and other patch releases.
* Fix deadlocks in blaze resulting from default executor on single-CPU machines.
* Refactor `DecodeFailure` into a new `RequestFailure` hierarchy.
* New methods for manipulating `UrlForm`.
* All parsed headers get a `parse` method to construct them from their value.
* Improve error message for unsupported media type decoding error.
* Introduce `BlazeClientConfig` class to simplify client construction.
* Unify client executor service semantics between blaze-client and async-http-client.
* Update default response message for UnsupportedMediaType failures.
* Add a `lenient` flag to blazee configuration to accept illegal characters in headers.
* Remove q-value from `MediaRange` and `MediaType`, replaced by `MediaRangeAndQValue`.
* Add `address` to `Server` trait.
* Lazily construct request body in Servlet NIO to support HTTP 100.
* Common operations pushed down to `MessageOps`.
* Fix loop in blaze-client when no connection can be established.
* Privatize most of the blaze internal types.
* Enable configuration of blaze server parser lengths.
* Add trailer support in blaze client.
* Provide an optional external executor to blaze clients.
* Fix Argonaut string interpolation

# v0.12.4 (2016-03-10)
* Fix bug on rejection of invalid URIs.
* Do not send `Transfer-Encoding` or `Content-Length` headers for 304 and others.
* Don't quote cookie values.

# v0.12.3 (2016-02-24)
* Upgrade to jawn-0.8.4 to fix decoding escaped characters in JSON.

# v0.12.2 (2016-02-22)
* ~~Upgrade to jawn-0.8.4 to fix decoding escaped characters in JSON.~~ Oops.

# v0.12.1 (2016-01-30)
* Encode keys as well as values when rendering a query.
* Don't encode '?' or '/' when encoding a query.

# v0.12.0 (2016-01-15)
* Refactor the client API for resource safety when not reading the entire body.
* Rewrite client connection pool to support maximum concurrent
  connections instead of maximum idle connections.
* Optimize body collection for better connection keep-alive rate.
* Move `Service` and `HttpService`, because a `Client` can be viewed as a `Service`.
* Remove custom `DateTime` in favor of `java.time.Instant`.
* Support status 451 Unavailable For Legal Reasons.
* Various blaze-client optimizations.
* Don't let Blaze `IdentityWriter` write more than Content-Length bytes.
* Remove `identity` `Transfer-Encoding`, which was removed in HTTP RFC errata.
* In blaze, `requireClose` is now the return value of `writeEnd`.
* Remove body from `Request.toString` and `Response.toString`.
* Move blaze parser into its own class.
* Trigger a disconnect if an ignored body is too long.
* Configurable thread factories for happier profiling.
* Fix possible deadlock in default client execution context.

# v0.11.3 (2015-12-28)
* Blaze upgrade to fix parsing HTTP responses without a reason phrase.
* Don't write more than Content-Length bytes in blaze.
* Fix infinite loop in non-blocking Servlet I/O.
* Never write a response body on HEAD requests to blaze.
* Add missing `'&'` between multivalued k/v pairs in `UrlFormCodec.encode`

# v0.11.2 (2015-12-04)
* Fix stack safety issue in async servlet I/O.
* Reduce noise from timeout exceptions in `ClientTimeoutStage`.
* Address file descriptor leaks in blaze-client.
* Fix `FollowRedirect` middleware for 303 responses.
* Support keep-alives for client requests with bodies.

# v0.11.1 (2015-11-29)
* Honor `connectorPoolSize` and `bufferSize` parameters in `BlazeBuilder`.
* Add convenient `ETag` header constructor.
* Wait for final chunk to be written before closing the async context in non-blocking servlet I/O.
* Upgrade to jawn-streamz-0.7.0 to use scalaz-stream-0.8 across the board.

# v0.11.0 (2015-11-20)
* Upgrade to scalaz-stream 0.8
* Add Circe JSON support module.
* Add ability to require content-type matching with EntityDecoders.
* Cleanup blaze-client internals.
* Handle empty static files.
* Add ability to disable endpoint authentication for the blaze client.
* Add charset encoding for Argonaut JSON EntityEncoder.

# v0.10.1 (2015-10-07)
* Processes render data in chunked encoding by default.
* Incorporate type name into error message of QueryParam.
* Comma separate Access-Control-Allow-Methods header values.
* Default FallThrough behavior inspects for the FallThrough.fallthroughKey.

# v0.10.0 (2015-09-03)
* Replace `PartialService` with the `Fallthrough` typeclass and `orElse` syntax.
* Rename `withHeaders` to `replaceAllHeaders`
* Set https endpoint identification algorithm when possible.
* Stack-safe `ProcessWriter` in blaze.
* Configureable number of connector threads and buffer size in blaze-server.

# v0.9.3 (2015-08-27)
* Trampoline recursive calls in blaze ProcessWriter.
* Handle server hangup and body termination correctly in blaze client.

# v0.9.2 (2015-08-26)
* Bump http4s-websockets to 1.0.3 to properly decode continuation opcode.
* Fix metrics incompatibility when using Jetty 9.3 backend.
* Preserve original headers when appending as opposed to quoting.

# v0.8.5 (2015-08-26)
* Preserve original headers when appending as opposed to quoting.
* Upgrade to jawn-0.8.3 to avoid transitive dependency on GPL2 jmh

# v0.9.1 (2015-08-19)
* Fix bug in servlet nio handler.

# v0.9.0 (2015-08-15)
* Require Java8.
* `StaticFile` uses the filename extension exclusively to determine media-type.
* Add `/` method to `Uri`.
* Add `UrlFormLifter` middleware to aggregate url-form parameters with the query parameters.
* Add local address information to the `Request` type.
* Add a Http method 'or' (`|`) extractor.
* Add `VirtualHost` middleware for serving multiple sites from one server.
* Add websocket configuration to the blaze server builder.
* Redefine default timeout status code to 500.
* Redefine the `Service` arrow result from `Task[Option[_]]` to `Task[_]`.
* Don't extend `AllInstances` with `Http4s` omnibus import object.
* Use UTF-8 as the default encoding for text bodies.
* Numerous bug fixes by numerous contributors!

# v0.8.4 (2015-07-13)
* Honor the buffer size parameter in gzip middleware.
* Handle service exceptions in servlet backends.
* Respect asyncTimeout in servlet backends.
* Fix prefix mounting bug in blaze-server.
* Do not apply CORS headers to unsuccessful OPTIONS requests.

# v0.8.3 (2015-07-02)
* Fix bug parsing IPv4 addresses found in URI construction.

# v0.8.2 (2015-06-22)
* Patch instrumented handler for Jetty to time async contexts correctly.
* Fix race condition with timeout registration and route execution in blaze client
* Replace `ConcurrentHashMap` with synchronized `HashMap` in `staticcontent` package.
* Fix static content from jars by avoiding `"//"` in path uris when serving static content.
* Quote MediaRange extensions.
* Upgrade to jawn-streamz-0.5.0 and blaze-0.8.2.
* Improve error handling in blaze-client.
* Respect the explicit default encoding passed to `decodeString`.

# v0.8.1 (2015-06-16)
* Authentication middleware integrated into the server package.
* Static content tools integrated into the server package.
* Rename HttpParser to HttpHeaderParser and allow registration and removal of header parsers.
* Make UrlForm EntityDecoder implicitly resolvable.
* Relax UrlForm parser strictness.
* Add 'follow redirect' support as a client middleware.
* Add server middleware for auto retrying uris of form '/foo/' as '/foo'.
* Numerous bug fixes.
* Numerous version bumps.

# ~~v0.8.0 (2015-06-16)~~
* Mistake.  Go straight to v0.8.1.

# v0.7.0 (2015-05-05)
* Add QueryParamMatcher to the dsl which returns a ValidationNel.
* Dsl can differentiate between '/foo/' and '/foo'.
* Added http2 support for blaze backend.
* Added a metrics middleware usable on all server backends.
* Websockets are now modeled by an scalaz.stream.Exchange.
* Add `User-Agent` and `Allow` header types and parsers.
* Allow providing a Host header to the blaze client.
* Upgrade to scalaz-stream-7.0a.
* Added a CORS middleware.
* Numerous bug fixes.
* Numerous version bumps.

# v0.6.5 (2015-03-29)
* Fix bug in Request URI on servlet backend with non-empty context or servlet paths.
* Allow provided Host header for Blaze requests.

# v0.6.4 (2015-03-15)
* Avoid loading javax.servlet.WriteListener when deploying to a servlet 3.0 container.

# ~~v0.6.3 (2015-03-15)~~
* Forgot to pull origin before releasing.  Use v0.6.4 instead.

# v0.6.2 (2015-02-27)
* Use the thread pool provided to the Jetty servlet builder.
* Avoid throwing exceptions when parsing headers.
* Make trailing slash insignificant in service prefixes on servlet containers.
* Fix mapping of servlet query and mount prefix.

# v0.6.1 (2015-02-04)
* Update to blaze-0.5.1
* Remove unneeded error message (90b2f76097215)
* GZip middleware will not throw an exception if the AcceptEncoding header is not gzip (ed1b2a0d68a8)

# v0.6.0 (2015-01-27)

## http4s-core
* Remove ResponseBuilder in favor of Response companion.
* Allow '';'' separators for query pairs.
* Make charset on Message an Option.
* Add a `flatMapR` method to EntityDecoder.
* Various enhancements to QueryParamEncoder and QueryParamDecoder.
* Make Query an IndexedSeq.
* Add parsers for Location and Proxy-Authenticate headers.
* Move EntityDecoder.apply to `Request.decode` and `Request.decodeWith`
* Move headers into `org.http4s.headers` package.
* Make UriTranslation respect scriptName/pathInfo split.
* New method to resolve relative Uris.
* Encode query and fragment of Uri.
* Codec and wrapper type for URL-form-encoded bodies.

## http4s-server
* Add SSL support to all server builders.

## http4s-blaze-server
* Add Date header to blaze-server responses.
* Close connection when error happens during body write in blaze-server.

## http4s-servlet
* Use asynchronous servlet I/O on Servlet 3.1 containers.
* ServletContext syntax for easy mounting in a WAR deployment.
* Support Dropwizard Metrics collection for servlet containers.

## http4s-jawn
* Empty strings are a JSON decoding error.

## http4s-argonaut
* Add codec instances for Argonaut's CodecJson.

## http4s-json4s
* Add codec instances for Json4s' Reader/Writer.

## http4s-twirl
* New module to support Twirl templates

## http4s-scala-xml
* Split scala-xml support into http4s-scala-xml module.
* Change inferred type of `scala.xml.Elem` to `application/xml`.

## http4s-client
* Support for signing oauth-1 requests in client.

## http4s-blaze-client
* Fix blaze-client when receiving HTTP1 response without Content-Length header.
* Change default blaze-client executor to variable size.
* Fix problem with blaze-client timeouts.

# v0.5.4 (2015-01-08)
* Upgrade to blaze 0.4.1 to fix header parsing issue in blaze http/1.x client and server.

# v0.5.3 (2015-01-05)
* Upgrade to argonaut-6.1-M5 to match jawn. [#157](https://github.com/http4s/http4s/issues/157)

# v0.5.2 (2015-01-02)
* Upgrade to jawn-0.7.2.  Old version of jawn was incompatible with argonaut. [#157]](https://github.com/http4s/http4s/issues/157)

# v0.5.1 (2014-12-23)
* Include context path in calculation of scriptName/pathInfo. [#140](https://github.com/http4s/http4s/issues/140)
* Fix bug in UriTemplate for query params with multiple keys.
* Fix StackOverflowError in query parser. [#147](https://github.com/http4s/http4s/issues/147)
* Allow ';' separators for query pairs.

# v0.5.0 (2014-12-11)
* Client syntax has evloved and now will include Accept headers when used with EntityDecoder
* Parse JSON with jawn-streamz.
* EntityDecoder now returns an EitherT to make decoding failure explicit.
* Renamed Writable to EntityEncoder
* New query param typeclasses for encoding and decoding query strings.
* Status equality now discards the reason phrase.
* Match AttributeKeys as singletons.
* Added async timeout listener to servlet backends.
* Start blaze server asynchronously.
* Support specifying timeout and executor in blaze-client.
* Use NIO for encoding files.

# v0.4.2 (2014-12-01)
* Fix whitespace parsing in Authorization header [#87](https://github.com/http4s/http4s/issues/87)

# v0.4.1 (2014-11-20)
* `Uri.query` and `Uri.fragment` are no longer decoded. [#75](https://github.com/http4s/http4s/issues/75)

# v0.4.0 (2014-11-18)

* Change HttpService form a `PartialFunction[Request,Task[Response]]`
  to `Service[Request, Response]`, a type that encapsulates a `Request => Task[Option[Response]]`
* Upgrade to scalaz-stream-0.6a
* Upgrade to blaze-0.3.0
* Drop scala-logging for log4s
* Refactor ServerBuilders into an immutable builder pattern.
* Add a way to control the thread pool used for execution of a Service
* Modernize the Renderable/Renderer framework
* Change Renderable append operator from ~ to <<
* Split out the websocket codec and types into a seperate package
* Added ReplyException, an experimental way to allow an Exception to encode
  a default Response on for EntityDecoder etc.
* Many bug fixes and slight enhancements

# v0.3.0 (2014-08-29)

* New client API with Blaze implementation
* Upgrade to scalaz-7.1.0 and scalaz-stream-0.5a
* JSON Writable support through Argonaut and json4s.
* Add EntityDecoders for parsing bodies.
* Moved request and response generators to http4s-dsl to be more flexible to
  other frameworks'' syntax needs.
* Phased out exception-throwing methods for the construction of various
  model objects in favor of disjunctions and macro-enforced literals.
* Refactored imports to match the structure followed by [scalaz](https://github.com/scalaz/scalaz).

# v0.2.0 (2014-07-15)

* Scala 2.11 support
* Spun off http4s-server module. http4s-core is neutral between server and
the future client.
* New builder for running Blaze, Jetty, and Tomcat servers.
* Configurable timeouts in each server backend.
* Replace Chunk with scodec.bits.ByteVector.
* Many enhancements and bugfixes to URI type.
* Drop joda-time dependency for slimmer date-time class.
* Capitalized method names in http4s-dsl.

# v0.1.0 (2014-04-15)

* Initial public release.<|MERGE_RESOLUTION|>--- conflicted
+++ resolved
@@ -8,8 +8,7 @@
 ordered chronologically, so each release contains all changes described below
 it.
 
-<<<<<<< HEAD
-# v0.19.0-SNAPSHOT
+# v0.19.0-SNAPSHOT (unreleased)
 * Add accumulating version of circe `EntityDecoder` [#1647](https://github.com/http4/http4s/1647)
 * Add ETag support to `StaticFile` [#1652](https://github.com/http4s/http4s/pull/1652)
 * Reintroduce the option for fallthrough for authenticated services [#1670]((https://github.com/http4s/http4s/pull/1670)
@@ -27,12 +26,11 @@
   * async-http-client-2.4.2
   * blaze-0.14.0-M3
   * scala-xml-1.1.0
-=======
-# v0.18.10-SNAPSHOT
+
+# v0.18.10-SNAPSHOT (unreleased)
 * Dependency upgrades:
   * cats-effect-0.10.1
   * specs2-4.1.0
->>>>>>> 75bf9832
 
 # v0.18.9 (2018-04-17)
 * Log any exceptions when writing the header in blaze-server for HTTP/1 [#1781](https://github.com/http4s/http4s/pull/1781)
