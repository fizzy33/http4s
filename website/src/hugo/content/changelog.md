---
menu: main
weight: 101
title: Changelog
---

Maintenance branches are merged before each new release. This change log is
ordered chronologically, so each release contains all changes described below
it.

<<<<<<< HEAD
# v1.0.0-M1 (unreleased)

This is the first milestone release in the 1.x series.
It is not binary compatible with prior releases.

## Breaking changes

* [#3174](https://github.com/http4s/http4s/pull/3174): Drop http4s-prometheus dependency on http4s-dsl
* [#2615](https://github.com/http4s/http4s/pull/2615): Model the `Server` header
* [#3206](https://github.com/http4s/http4s/pull/2615): Model the `Content-Location` header
* [#3264](https://github.com/http4s/http4s/pull/3264): Remove unused `EntityEncoder` argument in `PlayInstances`.
* [#3257](https://github.com/http4s/http4s/pull/3257): Make `SameSite` cookie attribute optional
* [#3291](https://github.com/http4s/http4s/pull/3291): Remove unused `F[_]` parameter from `Server`
* [#3241](https://github.com/http4s/http4s/pull/3241): Port all macros to blackbox in anticipation of Dotty support
* [#3323](https://github.com/http4s/http4s/pull/3323): Drop deprecated `ArbitraryInstances#charsetRangesNoQuality`
* [#3322](https://github.com/http4s/http4s/pull/3322): Drop deprecated `getAs` and `prepAs` methods from `Client`
* [#3371](https://github.com/http4s/http4s/pull/3271): In http4s-metrics, add `rootCause` field to `TerminationType.Abnormal` and `TerminationType.Error`.  Add `TerminationType.Canceled`
* [#3335](https://github.com/http4s/http4s/pull/3335): Remove unused `Bracket` instance in `Client#translate`

## Enhancements

* [#3320](https://github.com/http4s/http4s/pull/3320): Reimplement `Media#as` with `F.rethrow`

## Dependency updates

* async-http-client-2.11.0

# v0.21.4 (unreleased)
=======
# v0.21.4 (2020-04-28)
>>>>>>> c1533e3e

This release is fully backward compatible with 0.21.3.

## Bugfixes

* [#3338](https://github.com/http4s/http4s/pull/3338): Avoid incorrectly responding with an empty body in http4s-async-http-client

## Enhancements

* [#3303](https://github.com/http4s/http4s/pull/3303): In blaze, cache `Date` header value 
* [#3350](https://github.com/http4s/http4s/pull/3350): Use stable host address in `ConnectionFailure` message. Makes code more portable post-JDK11.

## Deprecation

* [#3361](https://github.com/http4s/http4s/pull/3361): Deprecate the `org.http4s.util.execution` package.

## Documentation

* [#3279](https://github.com/http4s/http4s/pull/3279): Improve Prometheus middleware usage example

## Dependency updates

* fs2-2.3.0
* okhttp-4.5.0
* scalafix-0.9.12
* scala-xml-1.3.0
* specs2-4.9.3

# v0.20.23 (2020-04-28)

This release restores backward compatibility with the 0.20 series.
This is the final planned release in the 0.20 series.

## Compatibility

* [#3362](https://github.com/http4s/http4s/pull/3362): Restores binary compatibility in http4s-jetty back to 0.20.21.

# v0.20.22 (2020-04-28)

This release is backward compatible with 0.20, except for http4s-jetty.
This incompatibility will be corrected in 0.20.23.

## Breaking changes

* [#3333](https://github.com/http4s/http4s/pull/3333): Add Http2c support to jetty-server. This accidentally broke binary compatibility, and will be patched in v0.20.23.

## Bugfixes

* [#3326](https://github.com/http4s/http4s/pull/3326): In `WebjarService`, do not use OS-specific directory separators
* [#3331](https://github.com/http4s/http4s/pull/3326): In `FileService`, serve index.html if request points to directory

## Enhancements

* [#3327](https://github.com/http4s/http4s/pull/3327): Add `httpRoutes` and `httpApp` convenience constructors to `Date` middleware
* [#3381](https://github.com/http4s/http4s/pull/3327): Add `httpRoutes` and `httpApp` convenience constructors to `CORS` middleware
* [#3298](https://github.com/http4s/http4s/pull/3298): In `Logger` client and server middlewares, detect any media types ending in `+json` as non-binary

## Deprecations

* [#3330](https://github.com/http4s/http4s/pull/3330): Deprecate `BlazeServerBuilder#apply()` in favor of passing an `ExecutionContext` explicitly.  Formerly, `ExecutionContext.global` was referenced by the default builder, and would spin up its thread pool even if the app never used the global execution context.
* [#3361](https://github.com/http4s/http4s/pull/3361): Deprecate `org.http4s.util.bug`, which is for internal use only.

## Backports

These appeared in previous releases, but have been backported to 0.20.x

* [#2591](https://github.com/http4s/http4s/pull/2591): Change literal interpolator macros to use unsafe methods to avoid triggering Wartremover's EitherProjectionPartial warning
* [#3115](https://github.com/http4s/http4s/pull/3115): Drop UTF-8 BOM when decoding
* [#3148](https://github.com/http4s/http4s/pull/3148): Add `HttpRoutes.strict`
* [#3185](https://github.com/http4s/http4s/pull/3185): In blaze, recover `EOF` on `bodyEncoder.write` to close connection
* [#3196](https://github.com/http4s/http4s/pull/3196): Add convenience functions to `Caching` middleware

## Build improvements

* Start testing on JDK14

## Dependency updates

* blaze-0.14.12
* metrics-4.1.6
* jetty-9.4.28.v20200408
* scala-2.12.11
* tomcat-9.0.34

# v0.21.3 (2020-04-02)

This release is fully backward compatible with 0.21.2.

# Bugfixes

* [#3243](https://github.com/http4s/http4s/pull/3243): Write ember-client request to socket before reading response

## Enhancements

* [#3196](https://github.com/http4s/http4s/pull/3196): Add convenience functions to `Caching` middleware. 
* [#3155](https://github.com/http4s/http4s/pull/3155): Internal `j.u.c.CompletionStage` conversions.

## Dependency updates

* cats-2.1.1
* okhttp-4.4.1

# v0.20.21 (2020-04-02)

This release is fully backward compatible with 0.20.20.

## Dependency updates

* argonaut-6.2.5
* jetty-9.4.27.v20200227
* metrics-4.1.5 (Dropwizard)
* tomcat-9.0.33

# v0.21.2 (2020-03-24)

This release is fully backward compatible with 0.21.1.

## Security fixes
* [GHSA-66q9-f7ff-mmx6](https://github.com/http4s/http4s/security/advisories/GHSA-66q9-f7ff-mmx6): Fixes a local file inclusion vulnerability in `FileService`, `ResourceService`, and `WebjarService`.
  * Request paths with `.`, `..`, or empty segments will now return a 400 in all three services.  Combinations of these could formerly be used to escape the configured roots and expose arbitrary local resources.
  * Request path segments are now percent-decoded to support resources with reserved characters in the name.

## Bug fixes

* [#3261](https://github.com/http4s/http4s/pull/3261): In async-http-client, fixed connection release when body isn't run, as well as thread affinity.

## Enhancements

* [#3253](https://github.com/http4s/http4s/pull/3253): Preparation for Dotty support. Should be invisible to end users, but calling out because it touches a lot.

# v0.20.20 (2020-03-24)

This release is fully backward compatible with 0.20.19.

## Security fixes
* [GHSA-66q9-f7ff-mmx6](https://github.com/http4s/http4s/security/advisories/GHSA-66q9-f7ff-mmx6): Fixes a local file inclusion vulnerability in `FileService`, `ResourceService`, and `WebjarService`.
  * Request paths with `.`, `..`, or empty segments will now return a 400 in all three services.  Combinations of these could formerly be used to escape the configured roots and expose arbitrary local resources.
  * Request path segments are now percent-decoded to support resources with reserved characters in the name.

## Enhancements

* [#3167](https://github.com/http4s/http4s/pull/3167): Add `MetricsOps.classifierFMethodWithOptionallyExcludedPath`.name.

# v0.18.26 (2020-03-24)

This release is fully backward compatible with 0.18.25.

## Security fixes
* [GHSA-66q9-f7ff-mmx6](https://github.com/http4s/http4s/security/advisories/GHSA-66q9-f7ff-mmx6): Fixes a local file inclusion vulnerability in `FileService`, `ResourceService`, and `WebjarService`.
  * Request paths with `.`, `..`, or empty segments will now return a 400 in all three services.  Combinations of these could formerly be used to escape the configured roots and expose arbitrary local resources.
  * Request path segments are now percent-decoded to support resources with reserved characters in the name.

# v0.21.1 (2020-02-13)

This release is fully backward compatible with v0.21.0, and includes all the changes from v0.20.18.

## Bug fixes

* [#3192](https://github.com/http4s/http4s/pull/3192): Parse `SameSite` cookie attribute and values case insensitively.

## Enhancements

* [#3185](https://github.com/http4s/http4s/pull/3185): In blaze-server, recover `EOF` to close the connection instead of catching it. This reduces log noise in Cats Effect implementations that wrap uncaught exceptions.

## Dependency updates

* jawn-fs2-1.0.0: We accidentally released v0.21.0 against an RC of jawn-fs2. This is fully compatible.

# v0.20.19 (2020-02-13)

This release is fully backward compatible with 0.20.18.

## Bugfixes

* [#3199](https://github.com/http4s/http4s/pull/3199): When `Uri#withPath` is called without a slash and an authority is defined, add a slash to separate them.

## Enhancements

* [#3199](https://github.com/http4s/http4s/pull/3199): 
  * New `addSegment` alias for `Uri#/`
  * New `Uri#addPath` function, which splits the path segments and adds each, URL-encoded.

# v0.20.18 (2020-02-13)

This release is fully backward compatible with 0.20.17.

## Bugfixes

* [#3178](https://github.com/http4s/http4s/pull/3178): In `TomcatBuilder`, use the correct values for the `clientAuth` connector attribute.
* [#3184](https://github.com/http4s/http4s/pull/3184): 
  * Parse cookie attribute names case insensitively.
  * Preserve multiple extended cookie attributes, delimited by a `';'`
  * Support cookie domains with a leading `'.'`

## Enhancements

* [#3190](https://github.com/http4s/http4s/pull/3190): Remove reflection from initialization of `HttpHeaderParser`. This allows modeled headers to be parsed when running on Graal. The change is fully transparent on the JVM.

## Dependency updates

* argonaut-6.2.4
* async-http-client-2.10.5
* tomcat-9.0.31

# v0.21.0 (2020-02-09)

This release is fully compatible with 0.21.0-RC4.  Future releases in the 0.21.x series will maintain binary compatibility with this release.  All users on the 0.20.x or earlier are strongly encouraged to upgrade.

## Dependency updates

* argonaut-6.2.4
* circe-0.13.0

# v0.21.0-RC5 (2020-02-08)

This release is binary compatible with 0.21.0-RC4.

We announced this as built on circe-0.13.0.  That was not correct, but is fixed in 0.21.0.

## Enhancements

* [#3148](https://github.com/http4s/http4s/pull/3148): Add `HttpRoutes.strict` and `ContextRoutes.strict` for routes that require only an `Applicative`, at the cost of evaluating `combineK`ed routes strictly.

## Dependency updates

* async-http-client-2.10.5
* cats-effect-2.1.1
* scalatags-0.8.5

# v0.21.0-RC4 (2020-02-04)

This release is binary incompatible with 0.21.0-RC2, but is source compatible.

## Breaking changes

### Binary

* [#3145](https://github.com/http4s/http4s/pull/3145): Relax constraints from `Effect` to `Sync` in `resourceService`, `fileService`, and `webjarService`.

# v0.21.0-RC3 (2020-02-03)

This release is binary incompatible with 0.21.0-RC2, but should be source compatible, with deprecations.

## Breaking changes

### Binary

* [#3126](https://github.com/http4s/http4s/pull/3126): Remove unnecessary `Applicative` constraints from http4s-circe
* [#3124](https://github.com/http4s/http4s/pull/3124): Relax constraints from `Effect` to `Sync` in `FileService`.
* [#3136](https://github.com/http4s/http4s/pull/3136): In `WebSocketBuilder`, add `filterPingPongs` parameter, default true.  When false, `send` and `receive` will see pings and pongs sent by the client.  The server still responds automatically to pings.  This change should be transparent to existing users.
* [#3138](https://github.com/http4s/http4s/pull/3124): Remove unnecessary `Applicative` constraints on `EntityEncoder` instances in several modules.

### Semantic
  
* [#3139](https://github.com/http4s/http4s/pull/3139): Changes `Router` to find the longest matching prefix by path segments rather than character-by-character.  This is arguably a bug fix.  The old behavior could cause unexpected matches, is inconsistent with the servlet mappings that inspired `Router`, and is unlikely to have been intentionally depended on.

### Deprecation

* [#3134](https://github.com/http4s/http4s/pull/3132): Deprecate `JettyBuilder#withSSLContext` in favor of new methods in favor of new `withSslContext*` methods.
* [#3132](https://github.com/http4s/http4s/pull/3132): Deprecate `BlazeServerBuilder#withSSLContext` and `BlazeServerBuilder#withSSL` in favor of new `withSslContext*` methods.
* [#3140](https://github.com/http4s/http4s/pull/3140): Deprecate `JettyBuilder#withSSL`, to match `BlazeServerBuilder`. It's still necessary in Tomcat, which doesn't take a `ServletContext`.  Deprecate `SSLConfig`, `KeyStoreBits`, and `SSLContextBits`, which had already been removed from public API.

## Bugfixes

* [#3140](https://github.com/http4s/http4s/pull/3140): In `TomcatBuilder`, fix mapping of `SSLClientAuthMode` to Tomcat's connector API.

## Enhancements

* [#3134](https://github.com/http4s/http4s/pull/3132): In `JettyBuilder`, add `withSslContext` and `withSslContextAndParameters` to permit full control of `SSLParameters`.  Add `withoutSsl`.
* [#3132](https://github.com/http4s/http4s/pull/3132): In `BlazeBuilder`, add `withSslContext` and `withSslContextAndParameters` to permit full control of `SSLParameters`.  Add `withoutSsl`.

## Dependency updates

* cats-effect-2.1.0
* fs2-2.2.2

# v0.21.0-RC2 (2020-01-27)

## Breaking changes

### Binary and source

* [#3110](https://github.com/http4s/http4s/pull/3110): Change `MessageFailure#toHttpResponse` to return a `Response[F]` instead of an `F[Response[F]]`, and relax constraints accordingly. Drops the `inHttpResponse` method.
* [#3107](https://github.com/http4s/http4s/pull/3107): Add `covary[F[_]]` method to `Media` types.  Should not break your source unless you have your own `Media` subclass, which you shouldn't.

### Binary only

* [#3098](https://github.com/http4s/http4s/pull/3098): Update `MimeDB` from IANA registry. 

### Deprecation

* [#3087](https://github.com/http4s/http4s/pull/3087): Deprecate the public http4s-testing module.  This was mostly Specs2 matchers, the majority of which block threads.  This is not to be confused with http4s-laws, which depends only on Discipline and is still maintained.

## Bugfixes

* [#3105](https://github.com/http4s/http4s/pull/3105): Fix "cannot have more than one pending write request" error in blaze-server web sockets.
* [#3115](https://github.com/http4s/http4s/pull/3115): Handle BOM at the head of a chunk in `decode`.

## Enhancements

* [#3106](https://github.com/http4s/http4s/pull/3106): Interrupt response body in `DefaultHead` middleware. This optimization saves us from draining a potentially large response body that, because `HEAD` is a safe method, should not have side effects.
* [#3095](https://github.com/http4s/http4s/pull/3095): Add `Request#asCurl` method to render a request as a curl command.  Renders the method, URI, and headers, but not yet the body.

# v0.20.17 (2020-01-25)

This release is fully compatible with 0.20.16.

## Bugfixes

* [#3105](https://github.com/http4s/http4s/pull/3105): Fix "cannot have more than one pending write request" error in blaze-server web sockets.

## Dependency updates

* simpleclient-0.8.1 (Prometheus)
  
# v0.18.25 (2020-01-21)

## Bug fixes
* [#3093](https://github.com/http4s/http4s/pull/3093): Backport [#3086](https://github.com/http4s/http4s/pull/3086): Fix connection leak in blaze-client pool manager when the next request in the queue is expired.

# v0.21.0-RC1 (2020-01-21)

## Breaking changes

* [#3012](https://github.com/http4s/http4s/pull/3012): Use `HttpApp` instead of `HttpRoutes` in `Http4sServlet`. The servlet builders themselves retain compatibility.
* [#3078](https://github.com/http4s/http4s/pull/3078): Wrap Java exceptions in `ConnectionFailure` when a blaze-client fails to establish a connection. This preserves information about which host could not be connected to.
* [#3062](https://github.com/http4s/http4s/pull/3062): http4s' JSON support is now built on jawn-1.0.0, which is a binary break from jawn-0.14.x.  This comes with a bump to circe-0.13.  Most circe-0.13 modules are binary compatible with circe-0.12, but note that circe-parser is not.
* [#3055](https://github.com/http4s/http4s/pull/3055): Add fs2-io's TLS support to ember-client.  The `sslContext: Option[(ExecutionContext, SSLContext)]` argument is replaced by a `tlsContext: Option[TLSContext]`.`

## Enhancements

* [#3004](https://github.com/http4s/http4s/pull/3004): Add `classloader` argument to `StaticFile.fromResource` 
* [#3007](https://github.com/http4s/http4s/pull/3007): Add `classloader` argument to `TomcatBuilder`
* [#3008](https://github.com/http4s/http4s/pull/3008): Consistently use `collection.Seq` across Scala versions in DSL
* [#3031](https://github.com/http4s/http4s/pull/3031): Relax `Router.apply` constraint from `Sync` to `Monad`
* [#2821](https://github.com/http4s/http4s/pull/2821): Add `Media` supertype of `Message` and `Part`, so multipart parts can use `EntityDecoder`s
* [#3021](https://github.com/http4s/http4s/pull/3021): Relax `Throttle.apply` constraint from `Sync` to `Monad`. Add a `mapK` operation to `TokenBucket`.
* [#3056](https://github.com/http4s/http4s/pull/3056): Add `streamJsonArrayEncoder*` operations to circe support, to encode a `Stream` of `A` to a JSON array, given an encoder for `A`.
* [#3053](https://github.com/http4s/http4s/pull/3053): Remove unneeded `Functor[G]` constraint on `HeaderEcho.apply`.
* [#3054](https://github.com/http4s/http4s/pull/3054): Add `SameSite` cookie support
* [#2518](https://github.com/http4s/http4s/pull/2518): Add `status` methods to `Client` that take a `String` or `Uri`
* [#3069](https://github.com/http4s/http4s/pull/3069): Add `ContextMiddleware.const` function
* [#3070](https://github.com/http4s/http4s/pull/3070): Add `NonEmptyTraverse` instance to `ContextRequest`
* [#3060](https://github.com/http4s/http4s/pull/3060): Stop mixing context bounds and implicits in `CirceInstances`.
* [#3024](https://github.com/http4s/http4s/pull/3024): Add `withQueryParams` and `withMultiValueQueryParams` to `QueryOps`
* [#3092](https://github.com/http4s/http4s/pull/3092): Add TLS support to ember-server via fs2-io.

## Dependency updates

* cats-2.1.0
* circe-0.13.0-RC1
* fs2-2.2.0
* jawn-1.0.0
* jawn-fs2-1.0.0-RC2
* okhttp-4.3.1
* play-json-2.8.1
* scalacheck-1.14.3
* scalatags-0.8.4
* specs2-4.8.3

# v0.20.16 (2020-01-21)

## Bugfixes

* [#3086](https://github.com/http4s/http4s/pull/3086): Fix connection leak in blaze-client pool manager when the next request in the queue is expired.

## Breaking changes

* [#3053](https://github.com/http4s/http4s/pull/3053): Deprecate `HttpDate.now`, which is not referentially transparent. Prefer `HttpDate.current`.

## Enhancements

* [#3049](https://github.com/http4s/http4s/pull/3049): Add new `Date` server middleware
* [#3051](https://github.com/http4s/http4s/pull/3051): Add `HttpDate.current` convenience constructor, based on `Clock`.
* [#3052](https://github.com/http4s/http4s/pull/3052): Add `Caching` server middleware.
* [#3065](https://github.com/http4s/http4s/pull/3065): Add `ErrorAction` server middleware
* [#3082](https://github.com/http4s/http4s/pull/3082): Wrap `UnresolvedAddressException` in blaze in an `UnresolvedAddressException` subtype that contains the address that could not resolve to aid diagnostics.  This is a conservative change.  See [#3078](https://github.com/http4s/http4s/pull/3078) for the wrapper forthcoming in http4s-0.21.

## Documentation

* [#3017](https://github.com/http4s/http4s/pull/3017): Correct the documentation in `Timeout.apply`
* [#3020](https://github.com/http4s/http4s/pull/3020): Update scaladoc to compiling example code on OptionalMultiQueryParamDecoderMatcher

## Dependency updates

* async-http-client-2.10.4
* jetty-9.4.26.v20200117
* metrics-4.1.2 (Dropwizard)
* log4s-1.8.2
* okhttp-3.14.6
* simpleclient-0.8.0 (Prometheus)
* tomcat-9.0.30

# v0.20.15 (2019-11-27)

## Enhancements

* [#2966](https://github.com/http4s/http4s/pull/2966): Add `HttpsRedirect` middleware
* [#2965](https://github.com/http4s/http4s/pull/2965): Add `Request#addCookies` method
* [#2887](https://github.com/http4s/http4s/pull/2887): Support realm in the `OAuth1` header

## Bug fixes

* [#2916](https://github.com/http4s/http4s/pull/2916): Ensure that `Metrics` only decrements active requests once
* [#2889](https://github.com/http4s/http4s/pull/2889): In `Logger`, log the prelude if `logBody` and `logHeaders` are false

# v0.20.14 (2019-11-26)

## Bug fixes

* [#2909](https://github.com/http4s/http4s/pull/2909): Properly propagate streamed errors in jetty-client
* The blaze upgrade fixes the "SSL Handshake WRAP produced 0 bytes" error on JDK 11.

## Enhancements

* [#2911](https://github.com/http4s/http4s/pull/2911): Add missing bincompat syntax to `org.http4s.implicits`.

## Dependency updates

* blaze-0.14.11
* circe-0.11.2
* jawn-0.14.3
* jetty-9.4.24.v20191120
* tomcat-9.0.29

# v0.20.13 (2019-11-05)

## Bug fixes

* [#2946](https://github.com/http4s/http4s/pull/2946): Restore binary compatibility of private `UrlCodingUtils`. [#2930](https://github.com/http4s/http4s/pull/2930) caused a breakage in rho.
* [#2922](https://github.com/http4s/http4s/pull/2922): Handle Content-Length longer that Int.MaxValue in chunked uploads
* [#2941](https://github.com/http4s/http4s/pull/2941): Fix for `BlockingHttp4sServlet` with shifted IO.
* [#2953](https://github.com/http4s/http4s/pull/2953): Fix connection info in servlet backend.  The local and remote addresses were reversed.
* [#2942](https://github.com/http4s/http4s/pull/2942): Fix `Request.addcookie` to consolidate all `Cookie` headers into one.
* [#2957](https://github.com/http4s/http4s/pull/2957): Shift the write to Blocker in `BlockingServletIo`

## Enhancements

* [#2948](https://github.com/http4s/http4s/pull/2948): Add all missing `ContentCoding`s from the IANA registry.

## Dependency updates

* blaze-0.14.9

# v0.20.12 (2019-10-31)

## Enhancements

* [#2930](https://github.com/http4s/http4s/pull/2830): Move private `UrlCodingUtils` to the `Uri` companion object, make public

## Dependency updates

* jawn-0.14.2
* jetty-9.4.22
* json4s-0.14.2
* metrics-4.1.1
* okhttp-3.14.4
* play-json-2.7.4
* tomcat-9.0.27
* twirl-1.4.2

# v0.21.0-M5 (2019-09-19)

## Breaking changes

* [#2815](https://github.com/http4s/http4s/pull/2815): Allow `Allow` header to specify an empty set of methods.
* [#2832](https://github.com/http4s/http4s/pull/2836): Add natural transformation to `ResponseGenerator` to allow the `F` and `G` to work in unison. Relevant for http4s-directives.

## Enhancements

* [#2836](https://github.com/http4s/http4s/pull/2836): Add `additionalSocketOptions` to ember configs
* [#2869](https://github.com/http4s/http4s/pull/2869): Add JsonDebugErrorHandler middleware
* [#2830](https://github.com/http4s/http4s/pull/2830): Add encoder and decoder helpers to `Uri` companion

## Documentation

* [#2733](https://github.com/http4s/http4s/pull/2733): Add CSRF documentation

## Dependency updates

* async-http-client-2.10.2
* cats-2.0.0
* cats-effect-2.0.0
* circe-0.12.1
* fs2-2.0.0
* keypool-2.0.0
* log4cats-core-1.0.0
* okhttp-4.2.0
* jawn-fs2-0.15.0
* tomcat-9.0.24
* vault-2.0.0

# v0.20.11 (2019-09-19)

## Breaking changes

* [#2792](https://github.com/http4s/http4s/pull/2792): Drop support for Scala 2.13.0-M5. Users of Scala 2.13 should be on a stable release of Scala on the http4s-0.21 release series.
* [#2800](https://github.com/http4s/http4s/pull/2800): Revert [#2785](https://github.com/http4s/http4s/pull/2785), using `F[A]` instead of `G[A]` in `EntityResponseGenerator`, which broke directives.

## Bug fixes

* [#2807](https://github.com/http4s/http4s/pull/2807): In jetty-client, don't follow redirects with the internal client, which throws an exception in the http4s wrapper.

## Enhancements

* [#2817](https://github.com/http4s/http4s/pull/2817): In jetty-client, disable internal client's default `Content-Type` to prevent default `application/octet-stream` for empty bodies.

## Dependency updates

* jetty-9.4.20

# v0.21.0-M4 (2019-08-14)

## Dependency updates

* cats-core-2.0.0-RC1
* cats-effect-2.0.0-RC1
* circe-0.12.0-RC1
* discipline-1.0.0
* keypool-0.2.0-RC1
* log4cats-1.0.0-RC1
* vault-2.0.0-RC1

# v0.20.10 (2019-08-14)

## Breaking changes

* [#2785](https://github.com/http4s/http4s/pull/2785): Use `F[A]` instead of `G[A]` in the DSL's `EntityResponseGenerator`. This change is binary compatible, but not source compatible for users of `Http4sDsl2` where `F` is not `G`. This is uncommon.

## Bug fixes

* [#2778](https://github.com/http4s/http4s/pull/2778): Don't truncate signing keys in CSRF middleware to 20 bytes, which causes a loss of entropy.

## Enhancements

* [#2776](https://github.com/http4s/http4s/pull/2776): Add `MaxActiveRequest` middleware
* [#2724](https://github.com/http4s/http4s/pull/2724): Add `QueryParamEncoder[Instant]` and `QueryParamDecoder[Instant]`. Introduce `QueryParamCodec` for convenience.
* [#2777](https://github.com/http4s/http4s/pull/2777): Handle invalid `Content-Range` requests with a 416 response and `Accept-Range` header.

# v0.20.9 (2019-08-07)

## Bug fixes

* [#2761](https://github.com/http4s/http4s/pull/2761): In blaze-client, don't add `ResponseHeaderTimeoutStage` when `responseHeaderTimeout` is infinite. This prevents an `IllegalArgumentException` when debug logging is turned on.
* [#2762](https://github.com/http4s/http4s/pull/2762): Fix text in warnings when blaze-client timeouts are questionably ordered.

# v0.21.0-M3 (2019-08-02)

## Breaking changes

* [#2572](https://github.com/http4s/http4s/pull/2572): Make `Http1Stage` private to `org.http4s`, which we highly doubt anybody extended directly anyway.

## Bug fixes

* [#2727](https://github.com/http4s/http4s/pull/2727): Fix `UserInfo` with `+` sign

## Enhancements

* [#2623](https://github.com/http4s/http4s/pull/2623): Propagate cookies in `FollowRedirect` client middleware

## Documentation

* [#2717](https://github.com/http4s/http4s/pull/2717): Update quickstart for v0.21
* [#2734](https://github.com/http4s/http4s/pull/2734): Add missing comma in code sample
* [#2740](https://github.com/http4s/http4s/pull/2740): Clarify `Method` imports for client DSL

## Internals

* [#2747](https://github.com/http4s/http4s/pull/2717): Create .mergify.yml

## Dependency upgrades

* better-monadic-for-0.3.1
* cats-effect-2.0.0-M5
* log4cats-0.4.0-M2
* okhttp-4.0.1

# v0.20.8 (2019-08-02)

## Enhancements

* [#2550](https://github.com/http4s/http4s/pull/2550): Adjust default timeouts and add warnings about misconfiguration

## Dependency updates

* blaze-0.14.8
* cats-effect-1.4.0

# v0.20.7 (2019-07-30)

## Bug fixes
* [#2728](https://github.com/http4s/http4s/pull/2728): Preserve division of `request.uri.path` into `scriptName` and `pathInfo` when calling `withPathInfo`.
* [#2737](https://github.com/http4s/http4s/pull/2737): Fix deadlock in blaze-server web socket shutdown.

## Enhancements
* [#2736](https://github.com/http4s/http4s/pull/2736): Implement a `connectTimeout` in blaze-client, defaulted to 10 seconds.  Prevents indefinite hangs on non-responsive hosts.

## Documentation
* [#2741](https://github.com/http4s/http4s/pull/2741): Improve docs surrounding auth middleware and fall through.

## Dependency upgrades
- blaze-0.14.7
- tomcat-9.0.22

# v0.21.0-M2 (2019-07-09)

This release drops support for Scala 2.11 and adds the `http4s-ember-server` and `http4s-ember-client` backends.  Ember is new and experimental, but we intend for it to become the reference implementation.  Notably, it only requires a `Concurrent` constraint.

## Bugfixes
* [#2691](https://github.com/http4s/http4s/pull/2691): Fix deadlock in client by releasing current connection before retrying in `Retry` client middleware.  The constraint is upgraded to `Concurrent`.
* [#2693](https://github.com/http4s/http4s/pull/2693): Fix deadlock in client by releasing current connection before retrying in `FollowRedirect` client middleware.  The constraint is upgraded to `Concurrent`.
* [#2671](https://github.com/http4s/http4s/pull/2671): Upgrade `Uri.UserInfo` to a case class with username and password, fixing encoding issues. This is for RFC 3986 compliance, where it's deprecated for security reasons. Please don't use this.
* [#2704](https://github.com/http4s/http4s/pull/2704): Remove unused `Sync` constraint on `Part.formData`.

## Breaking changes
* [#2654](https://github.com/http4s/http4s/pull/2654): Extract an http4s-laws module from http4s-testing, with no dependency on Specs2.  The arbitraries, laws, and tests are now laid out in a similar structure to cats and cats-effect.
* [#2665](https://github.com/http4s/http4s/pull/2665): Change `withBlock` to `withBlocker` in `OkHttpBuilder`
* [#2661](https://github.com/http4s/http4s/pull/2661): Move string contexts macros for literals from `org.http4s` to `org.http4s.implicits`
* [#2679](https://github.com/http4s/http4s/pull/2679): Replace `Uri.IPv4` with `Uri.Ipv4Address`, including an `ipv4` interpolator and interop with `Inet4Address`.
* [#2694](https://github.com/http4s/http4s/pull/2694): Drop Scala 2.11 support 
* [#2700](https://github.com/http4s/http4s/pull/2700): Replace `Uri.IPv6` with `Uri.Ipv6Address`, including an `ipv6` interpolator and interop with `Inet6Address`.

## Enhancements
* [#2656](https://github.com/http4s/http4s/pull/2656): Add `emap` and `emapValidatedNel` to `QueryParamDecoder`
* [#2696](https://github.com/http4s/http4s/pull/2696): Introduce `http4s-ember-server` and `http4s-ember-client`

## Documentation
* [#2658](https://github.com/http4s/http4s/pull/2658): Link to http4s-jdk-http-client
* [#2668](https://github.com/http4s/http4s/pull/2668): Clarify scaladoc for `Uri.Scheme`

## Internal
* [#2655](https://github.com/http4s/http4s/pull/2655): Tune JVM options for throughput

## Dependency updates
* async-http-client-2.10.1
* circe-0.12.0-M4
* json4s-3.6.7
* okhttp-4.0.0
* specs2-core-4.6.0

# v0.20.6 (2019-07-09)

## Bug fixes
* [#2705](https://github.com/http4s/http4s/pull/2705): Upgrades blaze to close `SSLEngine` when an `SSLStage` shuts down. This is useful in certain `SSLContext` implementations.  See [blaze#305](https://github.com/http4s/blaze/pull/305) for more.

## Dependency upgrades
- blaze-0.14.6

~~# v0.20.5 (2019-07-09)~~

Cursed release.  Sonatype staging repo closed in flight.

# v0.20.4 (2019-07-06)

## Bug fixes
* [#2687](https://github.com/http4s/http4s/pull/2687): Don't throw in `Uri.fromString` on invalid ports
* [#2695](https://github.com/http4s/http4s/pull/2695): Handle EOF in blaze-server web socket by shutting down stage

## Enhancements
* [#2673](https://github.com/http4s/http4s/pull/2673): Add `GZip` middleware for client

## Documentation
* [#2668](https://github.com/http4s/http4s/pull/2668): Clarifications in `Uri.Scheme` scaladoc

## Dependency upgrades
- blaze-0.14.5
- jetty-9.14.19.v20190610 (for client)

# v0.21.0-M1 (2019-06-17)

## Breaking changes
* [#2565](https://github.com/http4s/http4s/pull/2565): Change constraint on server `Metrics` from `Effect` to `Sync`
* [#2551](https://github.com/http4s/http4s/pull/2551): Refactor `AuthMiddleware` to not require `Choice` constraint
* [#2614](https://github.com/http4s/http4s/pull/2614): Relax various `ResponseGenerator` constraints from `Monad` to `Applicative` in http4s-dsl.
* [#2613](https://github.com/http4s/http4s/pull/2613): Rename implicit `http4sKleisliResponseSyntax` and its parameter name.
* [#2624](https://github.com/http4s/http4s/pull/2624): In `BlazeServerBuilder`, don't depend on laziness of `SSLContext`. `None` now disables the secure context. The default argument tries to load `Some(SSLContext.getDefault())`, but falls back to `None` in case of failure.
* [#2493](https://github.com/http4s/http4s/pull/2493): Scala 2.13 support and related upgrades
  * Scala 2.13.0-M5 is dropped.
  * All modules are supported on 2.11, 2.12, and 2.13 again.
  * Use cats-effect-2.0's new `Blocker` in place of `ExecutionContext` where appropriate

## Enhancements
* [#2591](https://github.com/http4s/http4s/pull/2590): Add `MediaType.unsafeParse` and `QValue.unsafeFromString`. 
* [#2548](https://github.com/http4s/http4s/pull/2548): Add `Client#translate`
* [#2622](https://github.com/http4s/http4s/pull/2622): Add `Header#renderedLength`

## Docs
* [#2569](https://github.com/http4s/http4s/pull/2569): Fix typo in CORS scaladoc
* [#2608](https://github.com/http4s/http4s/pull/2608): Replace `Uri.uri` with `uri` in tuts
* [#2626](https://github.com/http4s/http4s/pull/2626): Fix typos in root package and DSL docs
* [#2635](https://github.com/http4s/http4s/pull/2635): Remove obsolete scaladoc from client
* [#2645](https://github.com/http4s/http4s/pull/2645): Fix string literal in router example in static file docs

## Internal
* [#2563](https://github.com/http4s/http4s/pull/2563): Refactor `EntityDecoder#decode`
* [#2553](https://github.com/http4s/http4s/pull/2553): Refactor `Timeout`
* [#2564](https://github.com/http4s/http4s/pull/2564): Refactor boopickle and circe decoders
* [#2580](https://github.com/http4s/http4s/pull/2580): Refactor server `RequestLogger`
* [#2581](https://github.com/http4s/http4s/pull/2581): Remove redundant braces in various types
* [#2539](https://github.com/http4s/http4s/pull/2539): Narrow cats imports
* [#2582](https://github.com/http4s/http4s/pull/2582): Refactor `DefaultHead`
* [#2590](https://github.com/http4s/http4s/pull/2590): Refactor `GZip`
* [#2591](https://github.com/http4s/http4s/pull/2590): Refactor literal macros to not use `.get`
* [#2596](https://github.com/http4s/http4s/pull/2596): Refactor `MimeLoader`
* [#2542](https://github.com/http4s/http4s/pull/2542): Refactor `WebjarService`
* [#2555](https://github.com/http4s/http4s/pull/2555): Refactor `FileService`
* [#2597](https://github.com/http4s/http4s/pull/2597): Optimize internal hex encoding
* [#2599](https://github.com/http4s/http4s/pull/2599): Refactor `ChunkAggregator`
* [#2574](https://github.com/http4s/http4s/pull/2574): Refactor `FollowRedirect`
* [#2648](https://github.com/http4s/http4s/pull/2648): Move `mimedb-generator` from a project to an internal SBT plugin. Run with `core/generateMimeDb`.

## Dependency updates
* cats-2.0.0-M4
* cats-effect-2.0.0-M4
* circe-0.12.0-M3
* discipline-0.12.0-M3
* fs2-1.1.0-M1
* jawn-0.14.2
* jawn-fs2-0.15.0-M1
* json4s-3.6.6
* log4s-1.8.2
* parboiled-2.0.1 (internal fork)
* play-json-2.7.4
* sbt-doctest-0.9.5 (tests only)
* sbt-native-packager-1.3.22 (examples only)
* sbt-site-1.4.0 (docs only)
* sbt-tpolecat-0.1.6 (compile time only)
* scalacheck-1.14.0
* scalatags-0.7.0 (2.12 and 2.13 only)
* scalaxml-1.2.0
* specs2-4.5.1 
* mockito-core-2.28.2 (tests only)
* tut-0.6.12 (docs only)
* twirl-1.4.2
* vault-2.0.0-M2

# v0.20.3 (2019-06-12)

## Bug fixes
* [#2638](https://github.com/http4s/http4s/pull/2638): Fix leaking sensitive headers in server RequestLogger

# v0.18.24 (2019-06-12)

## Bug fixes
* [#2639](https://github.com/http4s/http4s/pull/2639): Fix leaking sensitive headers in server RequestLogger

## Dependency updates
- cats-1.6.1
- jetty-9.4.19.v20190610
- tomcat-9.0.21

# v0.20.2 (2019-06-12)

## Bug fixes
* [#2604](https://github.com/http4s/http4s/pull/2604): Defer creation of `SSLContext.getDefault()` in blaze-client
* [#2611](https://github.com/http4s/http4s/pull/2611): Raise errors with `getResource()` into effect in `StaticFile`

## Enhancements
* [#2567](https://github.com/http4s/http4s/pull/2567): Add `mapK` to `AuthedRequest`.  Deprecate `AuthedService` in favor of `AuthedRoutes`.

## Internals
* [#2579](https://github.com/http4s/http4s/pull/2579): Skip Travis CI on tags

## Dependency updates
* blaze-0.14.4
* cats-core-1.6.1
* cats-effect-1.3.1
* fs2-1.0.5 (except Scala 2.13.0-M5)
* okhttp-3.14.2
* tomcat-9.0.21

# v0.20.1 (2019-05-16)

Users of blaze-client are strongly urged to upgrade.  This patch fixes a bug and passes new tests, but we still lack 100% confidence in it.  The async-http-client backend has proven stable for a large number of users.

## Bug fixes
* [#2562](https://github.com/http4s/http4s/pull/2562): Fix issue in `PoolManager` that causes hung requests in blaze-client.
* [#2571](https://github.com/http4s/http4s/pull/2571): Honor `If-None-Match` request header in `StaticFile`

## Enhancements
* [#2532](https://github.com/http4s/http4s/pull/2532): Add queue limit to log message when client wait queue is full
* [#2535](https://github.com/http4s/http4s/pull/2535): Add `translate` to `HttpRoutes` and `HttpApp`

## Documentation
* [#2533](https://github.com/http4s/http4s/pull/2533): Fix link to Metrics middleware
* [#2538](https://github.com/http4s/http4s/pull/2538): Add @MartinSnyder's presentation, update giter8 instructions
* [#2559](https://github.com/http4s/http4s/pull/2559): Add @gvolpe's presentation and http4s-tracer

## Internals
* [#2525](https://github.com/http4s/http4s/pull/2525): Pointful implementation of `AuthMiddleware.noSpider`
* [#2534](https://github.com/http4s/http4s/pull/2534): Build with xenial and openjdk8 on Travis CI
* [#2530](https://github.com/http4s/http4s/pull/2530): Refactoring of `authentication.challenged`
* [#2531](https://github.com/http4s/http4s/pull/2531): Refactoring of `PushSupport`
* [#2543](https://github.com/http4s/http4s/pull/2543): Rename maintenance branches to `series/x.y`
* [#2549](https://github.com/http4s/http4s/pull/2549): Remove workarounds in `BlazeClient` for [typelevel/cats-effect#487](https://github.com/typelevel/cats-effect/issues/487)
* [#2575](https://github.com/http4s/http4s/pull/2575): Fix the Travis CI release pipeline

## Dependency updates
* blaze-0.14.2
* cats-effect-1.3.0
* jetty-server-9.4.18.v20190429
* metrics-core-4.1.0
* sbt-native-packager-1.3.21 (examples only)
* tomcat-9.0.20

# v0.20.0 (2019-04-22)

## Announcements

### blaze-client stability

We are declaring this a stable release, though we acknowledge a handful of lingering issues with the blaze-client.  Users who have trouble with the blaze backend are invited to try the async-http-client, okhttp, or jetty-client backends instead.

### Scala 2.13 compatibility

When our dependencies are published for Scala 2.13.0-RC1, we will publish for it and drop support for Scala 2.13.0-M5.  We know it's out there, and we're as anxious as you.

### cats-2 and http4s-0.21

Cats 2.0 is expected soon, and a Cats Effect 2.0 is under discussion.  These will be binary compatible with their 1.x versions, with the exception of their laws modules.  We intend to publish http4s-0.21 on these when they are available in order to provide a compatible stack for our own laws.

### EOL of 0.18

This marks the end of active support for the 0.18 series.  Further releases in that series will require a pull request and an accompanying tale of woe.

## Breaking changes
* [#2506](https://github.com/http4s/http4s/pull/2506): Raise `DecodeFailure` with `MonadError` in `Message#as` rather than relying on effect to catch in `fold`. Requires a new `MonadError` constraint.

## Bugfixes
* [#2502](https://github.com/http4s/http4s/pull/2502): Stop relying on undefined behavior of `fold` to catch errors in client.

## Enhancements
* [#2508](https://github.com/http4s/http4s/pull/2508): Add `mediaType` String context macro for validating literals.  Provide the same for `uri` and `qValue`, deprecating `Uri.uri` and `QValue.q`.
* [#2520](https://github.com/http4s/http4s/pull/2520): Parameterize `selectorThreadFactory` for blaze server.  This allows setting the priority for selector threads.

## Documentation
* [#2488](https://github.com/http4s/http4s/pull/2488): Fix bad link in changelog
* [#2494](https://github.com/http4s/http4s/pull/2494): Add note on queue usage to `BlazeWebSocketExample`
* [#2509](https://github.com/http4s/http4s/pull/2509): Add Formation as adopter
* [#2516](https://github.com/http4s/http4s/pull/2516): Drop redundant `enableWebSockets` in blaze example.

## Internals
* [#2521](https://github.com/http4s/http4s/pull/2521): Add utility conversion for `java.util.concurrent.CompletableFuture` to `F[_]: Concurrent`

## Dependency updates
* blaze-0.14.0
* jetty-9.4.16.v20190411
* kind-projector-0.10.0 (build only)
* okhttp-3.14.1
* mockito-core-2.27.0 (test only)
* sbt-jmh-0.3.6 (benchmarks only)
* tomcat-9.0.19
* tut-plugin-0.6.11 (docs only)

# v0.20.0-RC1 (2019-04-03)

## Breaking changes
* [#2471](https://github.com/http4s/http4s/pull/2471): `Headers` is no longer an `Iterable[Header]`
* [#2393](https://github.com/http4s/http4s/pull/2393): Several changes related to 2.13 support:
  * Replace `Seq` with `List` on:
    * `` `Accept-Ranges.`.rangeUnits``
    * ``CacheDirective.`no-cache`.fieldNames``
    * `CacheDirective.private.fieldNames`
    * `LanguageTag.subTags`
    * `MediaType.fileExtensions`
    * `` `User-Agent`.other``
  * Replace `Seq` with `immutable.Seq` on:
    * `Query#multiParams.values`
    * `Query#params.values`
    * `Uri#multipParams.values`
  * `Query` is no longer a `Seq[Query.KeyValue]`
  * `RequestCookieJar` is no longer an `Iterable[RequestCookie]`.

## Enhancements
* [#2466](https://github.com/http4s/http4s/pull/2466): Provide better message for `WaitQueueFullFailure`
* [#2479](https://github.com/http4s/http4s/pull/2479): Refresh `MimeDb` from the IANA registry
* [#2393](https://github.com/http4s/http4s/pull/2393): Scala 2.13.0-M5 support
  * All modules except http4s-boopickle
  * `Monoid[Headers]` instance

## Bugfixes
* [#2470](https://github.com/http4s/http4s/pull/2470): Don't wait indefinitely if a request timeout happens while borrowing a connection in blaze-client.

## Documentation
* [#2469](https://github.com/http4s/http4s/pull/2469): Add scala-steward to adopters
* [#2472](https://github.com/http4s/http4s/pull/2472): Add http4s-chatserver demo
* [#2478](https://github.com/http4s/http4s/pull/2478): Better scaladoc for `HttpApp`
* [#2480](https://github.com/http4s/http4s/pull/2480): Enhance documentation of static rendering

## Other
* [#2474](https://github.com/http4s/http4s/pull/2474): Skip another blaze test that fails only on CI

## Dependency upgrades
* argonaut-6.2.3
* blaze-0.14.0-RC1
* sbt-jmh-0.3.5 (benchmarks only)
* sbt-native-packager (example only)
* scalatags-0.6.8

# v0.20.0-M7 (2019-03-20)

## Bugfixes
* [#2450](https://github.com/http4s/http4s/pull/2450): Fix `CirceInstances.builder` initialization, which referenced unintialized eager vals.

## Enhancements
* [#2435](https://github.com/http4s/http4s/pull/2435): Log information about canceled requests in `ResponseLogger`
* [#2429](https://github.com/http4s/http4s/pull/2429): Add `httpRoutes` and `httpApp` convenience constructors to `ChunkAggregator`
* [#2446](https://github.com/http4s/http4s/pull/2446): Introduce `Http4sDsl2[F[_], G[_]]` trait to support `http4s-directives` library.  `Http4sDsl` extends it as `Http4sDsl[F, F]`.  This change should be invisible to http4s-dsl users.
* [#2444](https://github.com/http4s/http4s/pull/2444): New modeled headers for `If-Match` and `If-Unmodified-Since`
* [#2458](https://github.com/http4s/http4s/pull/2458): Building on bugfix in [#2453](https://github.com/http4s/http4s/pull/2453), don't clean up the stage if it's going to be shut down anyway

## Documentation
* [#2432](https://github.com/http4s/http4s/pull/2432): Fix Github URL in Scaladoc for tagged versions
* [#2440](https://github.com/http4s/http4s/pull/2440): Fix broken links in client documentation
* [#2447](https://github.com/http4s/http4s/pull/2447): Clarification of webjar path on static files
* [#2448](https://github.com/http4s/http4s/pull/2448): Update copyright year
* [#2454](https://github.com/http4s/http4s/pull/2454): Update `mountService` reference to `withHttpApp`
* [#2455](https://github.com/http4s/http4s/pull/2455): Remove dangling reference to `G` parameter in `HttpApp` scaladoc
* [#2460](https://github.com/http4s/http4s/pull/2460): Add `circuit-http4s` to adopters

## Other
* [#2464](https://github.com/http4s/http4s/pull/2464): Temporarily disable blaze tests that fail only on CI while running on CI.

## Dependency upgrades
* async-http-client-2.8.1
* fs2-1.0.4
* json4s-3.6.5
* okhttp-3.14.0
* play-json-2.7.2
* sbt-explicit-depenendencies-0.2.9 (build only)
* sbt-native-packager-1.3.19 (example only)

# v0.18.23 (2019-03-19)

## Bug fixes
* [#2453](https://github.com/http4s/http4s/pull/2453): Fix bug in blaze-client that unnecessarily recycled connections.

## Dependency upgrades
- jetty-9.4.15.v20190215
- log4s-1.7.0
- metrics-4.0.5
- mockito-2.25.1 (test only)
- scodec-bits-1.1.9
- tomcat-9.0.17

# v0.20.0-M6 (2019-02-16)

## Breaking changes
* [#2369](https://github.com/http4s/http4s/pull/2369): Make `log` operation on logging middlewares return an `F[Unit]` to support pure logging.
* [#2370](https://github.com/http4s/http4s/pull/2370): `Prometheus.apply` returns in `F[_]` to represent its effect on the collector registry.
* [#2398](https://github.com/http4s/http4s/pull/2398): Add media ranges to `jsonDecoderAdaptive` to support overriding the media type in an `EntityDecoder`
* [#2396](https://github.com/http4s/http4s/pull/2396): Parameterize `Logger` middlewares to work with any `Http[G, F]` instead of requiring `HttpApp[F]`.
* [#2318](https://github.com/http4s/http4s/pull/2318): Replace `AttributeMap` with `io.christopherdavenport.Vault`
* [#2414](https://github.com/http4s/http4s/pull/2414): Default to a no-op cookie store in async-http-client for more uniform behavior with other clients
* [#2419](https://github.com/http4s/http4s/pull/2419): Relax constraint on `Retry` middleware from `Effect` to `Sync`

## Bugfixes
* [#2421](https://github.com/http4s/http4s/pull/2421): Fix buggy use of `toString` in async-http-client when rendering URIs.

## Enhancements
* [#2364](https://github.com/http4s/http4s/pull/2364): Scalafix `allocate` to `allocated`
* [#2366](https://github.com/http4s/http4s/pull/2366): Add `chunkBufferMaxSize` parameter to `BlazeClientBuilder` and `BlazeServerBuilder`. Change default to 10kB.
* [#2316](https://github.com/http4s/http4s/pull/2316): Support custom error messages in circe, argonaut, and jawn.
* [#2403](https://github.com/http4s/http4s/pull/2403): Add `MemoryAllocationExports` to `PrometheusExportService`
* [#2355](https://github.com/http4s/http4s/pull/2355), [#2407](https://github.com/http4s/http4s/pull/2407): Add new `HttpMethodOverride` middleware
* [#2391](https://github.com/http4s/http4s/pull/2391): Add `Authorization` to `*` as a default allowed header in default CORS config
* [#2424](https://github.com/http4s/http4s/pull/2424): Include Chunked Transfer-Encoding header in Multipart Requests

## Documentation
* [#2378](https://github.com/http4s/http4s/pull/2378): Fix typo in `EntityDecoder` scaladoc
* [#2374](https://github.com/http4s/http4s/pull/2374): Include scheme in CORS examples
* [#2399](https://github.com/http4s/http4s/pull/2399): Link to @kubukoz' presentation
* [#2418](https://github.com/http4s/http4s/pull/2418): Fix typo in CORS documentation
* [#2420](https://github.com/http4s/http4s/pull/2420): Add Raster Foundry to adopters

## Internal
* [#2359](https://github.com/http4s/http4s/pull/2359): Remove code coverage checks
* [#2382](https://github.com/http4s/http4s/pull/2382): Refactor the blaze-server pipeline construction
* [#2401](https://github.com/http4s/http4s/pull/2401), [#2408](https://github.com/http4s/http4s/pull/2408), [#2409](https://github.com/http4s/http4s/pull/2409): Stop building with sbt-rig, deal with fallout
* [#2422](https://github.com/http4s/http4s/pull/2422): Use Scala 2.12.8 and slash-syntax in SBT files

## Dependency upgrades
* async-http-client-2.7.0
* cats-1.6.0
* circe-0.11.1
* fs2-1.0.3
* jawn-fs2-0.14.2
* json4s-3.6.4
* log4s-1.7.0
* mockito-core-2.24.5 (tests only)
* okhttp-3.13.1
* parboiled-1.0.1 (http4s' internal fork)
* play-json-2.7.1
* sbt-build-info-0.9.0 (build only)
* sbt-native-packager-1.3.18 (examples only)
* sbt-updates-0.4.0 (build only)
* tomcat-9.0.6
* twirl-1.4.0

# v0.18.22 (2019-02-13)

## Enhancements
* [#2389](https://github.com/http4s/http4s/pull/2389): Add `RequestKey` to Logging when eviction is necessary

# v0.20.0-M5 (2019-01-12)

Consider the blaze beta and all other modules RC quality. Don't forget
there is a scalafix to assist migration from 0.18!

## Breaking changes
* [#2308](https://github.com/http4s/http4s/pull/2308): Change `allocate` to `allocated` on backend builders for consistency with `cats.effect.Resource#allocated`.
* [#2332](https://github.com/http4s/http4s/pull/2332): Make double slashes behave more reasonably in the DSL.
* [#2351](https://github.com/http4s/http4s/pull/2351): Change `clientAuthMode` on server builders from `Boolean` to sum type `SSLClientAuthMode`

## Enhancements
* [#2309](https://github.com/http4s/http4s/pull/2308): Specialize `TimeoutException` to `WaitQueueTimeoutException` in client pool manager.  Do not retry this by default in `Retry` middleware.
* [#2342](https://github.com/http4s/http4s/pull/2342): Add `expectOption` and `expectOptionOr` which behave like `expect` and `expectOr` respectively, but return `None` on `404` and `410` responses and `Some[A]` on other successful responses.  Other status codes still raise an error.
* [#2328](https://github.com/http4s/http4s/pull/2328): Add a `SecureSession` attribute to server requests to expose the SSL session ID, the cipher suite, the key size, and a list of X509 certificates.

## Documentation
* [#2337](https://github.com/http4s/http4s/pull/2337): Use `tut:silent` on imports in docs
* [#2336](https://github.com/http4s/http4s/pull/2336): Add example of building a server from a `Resource`

## Internal
* [#2310](https://github.com/http4s/http4s/pull/2310): Use max of 16 cores in `-Ybackend-parallelism`
* [#2332](https://github.com/http4s/http4s/pull/2332): Don't make `F` evidence parameter a val in jetty-client `ResponseListener`.

## Dependency upgrades
* blaze-0.14.0-M2
* circe-0.11.0
* jawn-0.14.1
* jawn-fs2-0.14.1
* json4s-3.6.3
* metrics-4.0.5
* okhttp-3.12.1
* play-json-2.6.13
* scalafix-0.9.1 (scalafix only)
* tomcat-9.0.14

# v0.20.0-M4 (2018-12-05)

## Bugfixes
* [#2283](https://github.com/http4s/http4s/pull/2283): Fix client metrics bug that decremented active requests and recorded time before the resource was released.
* [#2288](https://github.com/http4s/http4s/pull/2288): Stop leaking `IdleTimeoutStage`s in the blaze client.  They were not always removed properly, leading to multiple timeout stages remaining in a connection's blaze pipeline.
* [#2281](https://github.com/http4s/http4s/pull/2281): Fix `ClassCastException` on `decode` of an empty `Chunk`
* [#2305](https://github.com/http4s/http4s/pull/2305): Correctly shut down the blaze-client

## Enhancements
* [#2275](https://github.com/http4s/http4s/pull/2275): Set default prefix for Prometheus and Dropwizard metrics backends.
* [#2276](https://github.com/http4s/http4s/pull/2276): Make scalafix Github based instead of binary based
* [#2285](https://github.com/http4s/http4s/pull/2285): Finish deprecating `BlazeServer` in favor of `BlazeServerBuilder`.  The former's internals are now expressed in terms of the latter.
* [#2286](https://github.com/http4s/http4s/pull/2286): Improvements to scalafix
  * Fix `withEntitywithEntity` bug in migration
  * Migration to `BlazeServerBuilder`
  * Fix `MessageSyntax#withBody`
  * Import `ResponseCookie` instead of an alias to the old `Cookie`

# Documentation
* [#2297](https://github.com/http4s/http4s/pull/2297): Remove appveyor badge

## Dependency upgrades
* cats-1.5.0
* cats-effect-1.1.0
* jetty-9.4.14.v20181114
* kind-projector-0.9.9 (internal)
* mockito-2.23.4 (tests only)
* okhttp-3.12.0
* play-json-2.6.11
* simpleclient-0.6.0 (Prometheus)
* sbt-1.2.7 (build only)
* sbt-native-packager-1.3.15 (examples only)
* tut-0.6.10 (docs only)

# v0.20.0-M3 (2018-11-13)

## Breaking changes
* [#2228](https://github.com/http4s/http4s/pull/2228): Support more attributes for the response cookie in `CSRF` middleware. Configuration is now done through a builder, similar to backends.
* [#2269](https://github.com/http4s/http4s/pull/2269): In the client DSL, move the body parameter ahead of the `Uri`. This works around an ambiguous overload that previously made it impossible to call `(Uri, Header)` on methods that take a body.
* [#2262](https://github.com/http4s/http4s/pull/2262): Replace `Seq` with `Chain` in `UrlForm`.
* [#2197](https://github.com/http4s/http4s/pull/2262): Require `Signal` rather than `SignallingRef` in `serveWhile`

## Bugfixes
* [#2260](https://github.com/http4s/http4s/pull/2260): Fix leak in blaze-client on a canceled connection
* [#2258](https://github.com/http4s/http4s/pull/2258): Fix deadlocks in the blaze-client pool manager under cancellation and certain other failures.

## Enhancements
* [#2266](https://github.com/http4s/http4s/pull/2266): Support flag query parameters (i.e., parameters with no value) in the DSL with `FlagQueryParamMatcher`.
* [#2240](https://github.com/http4s/http4s/pull/2240): Add `.resource`, `.stream`. and `.allocate` constructors to all server and client builders.
* [#2242](https://github.com/http4s/http4s/pull/2242): Support setting socket channel options on blaze-server.
* [#2270](https://github.com/http4s/http4s/pull/2270): Refresh `MimeDB` from the IANA registry.

## Internal
* [#2250](https://github.com/http4s/http4s/pull/2250): Ignore http4s updates in scalafix-inputs
* [#2267](https://github.com/http4s/http4s/pull/2267): Drop appveyor continuous integration
* [#2256](https://github.com/http4s/http4s/pull/2256): Bump base version of scalafix to 0.18.21.
* [#2271](https://github.com/http4s/http4s/pull/2271): Fix compilation error introduced between [#2228](https://github.com/http4s/http4s/pull/2228) and [#2262](https://github.com/http4s/http4s/pull/2262).

## Documentation
* [#2255](https://github.com/http4s/http4s/pull/2255): Improve scalafix docs

## Dependency upgrades
* blaze-0.14.0-M11
* tomcat-9.0.13

# v0.20.0-M2 (2018-11-05)

## Bug fixes
* [#2239](https://github.com/http4s/http4s/pull/2239): Fix hang when `.allocate` on a client builder fails

## Breaking changes
* [#2207](https://github.com/http4s/http4s/pull/2207): Remove `PathNormalizer`. The functionality is now on `Uri.removeDotSegments`.
* [#2210](https://github.com/http4s/http4s/pull/2210): Streamline instances:
  * `Http4s`, `Http4sInstances`, and `Http4sFunctions` are deprecated
  * Move instances `F[A]` for cats type classes `F` into companions of `A`
  * `Http4sDsl` no longer mixes in `UriFunctions`
  * `EntityEncoderInstances` and `EntityDecoderInstances` are removed. The instances moved to the companion objects.
* [#2243](https://github.com/http4s/http4s/pull/2243): Cleanup `ServerBuilder` defaults and traits
  * Make `ServerBuilder` private.  The public server builders (e.g., `BlazeServerBuilder`) remain, but they no longer implement a public interface.
  * Remove `IdleTimeoutSupport`, `AsyncTimeout`, `SSLKeyStoreSupport`, `SSLContextSupport`, and `WebSocketSupport` traits. The properties remain on the public server builders.
  * Deprecated defaults on those support companion objects, in favor of `org.http4s.server.defaults`.
* [#2063](https://github.com/http4s/http4s/pull/2063): Cancel request whenever a blaze server connection is shutdown.
* [#2234](https://github.com/http4s/http4s/pull/2234): Clean up `Message` trait
  * Remove deprecated `EffectMessageSyntax`, `EffectRequestSyntax`, `EffectResponseSyntax` traits and associated objects
  * Remove `MessageOps`, `RequestOps`, and `ResponseOps` and put the removed methods, sans unneeded implicit parameters, directly in the classes
  * Deprecate `replaceAllHeaders`, pointing to `withHeaders` instead.
  * Deprecate `withType`, which takes a `MediaType` and just wraps it in a `Content-Type`
  * Add `withoutAttribute` and `withoutTrailerHeaders` to complement the with variants
  * Correct `filterHeaders`' scaladoc comment, which described the opposite of the behavior
  * Fix bug in `withoutContentType`

## Enhancements
* [#2205](https://github.com/http4s/http4s/pull/2205): Add new `ResponseTiming` middleware, which adds a header to the Response as opposed to full `MetricsOps`.
* [#2222](https://github.com/http4s/http4s/pull/2222): Add `shutdownTimeout` property to `JettyBuilder`.  Shutdown of the server waits for existing connections to complete for up to this duration before a hard shutdown with a `TimeoutException`.
* [#2227](https://github.com/http4s/http4s/pull/2227): Add `withMaxHeaderLength` setter to `BlazeClientBuilder`
* [#2230](https://github.com/http4s/http4s/pull/2230): `DefaultServerErrorHandler` only handles `NonFatal` `Throwable`s, instead of all `Throwable`s that aren't `VirtualMachineError`s
* [#2237](https://github.com/http4s/http4s/pull/2237): Support parsing cookies with trailing semi-colons. This is invalid per spec, but seen often in the wild.
* [#1687](https://github.com/http4s/http4s/pull/1687): Add a modeled `Link` header.
* [#2244](https://github.com/http4s/http4s/pull/2244): Refactor blaze-server idle timeout
  * Quiet `Abnormal NIO1HeadStage termination\njava.util.concurrent.TimeoutException: Timeout of 30 seconds triggered. Killing pipeline.` error logging, even on idling persistent connections.  This is reduced to a debug log.
  * Use a `TickWheelExecutor` resource per blaze-server instead of a global that does not shut down when the server does.

## Bug fixes
* [#2239](https://github.com/http4s/http4s/pull/2239): Fix hang when `.allocate` on a client builder fails
* [#2214](https://github.com/http4s/http4s/pull/2214): Add a scalafix from http4s-0.18.20 to 0.20.0-M2.  See [upgrading](https://http4s.org/v0.20/upgrading/) for instructions.
* [#2241](https://github.com/http4s/http4s/pull/2241): Restrict internal `IdleTimeoutStage` to a `FiniteDuration`.  Fixes an exception when converting to milliseconds when debug logging.

## Documentation
* [#2223](https://github.com/http4s/http4s/pull/2223): Fix color of EOL label on v0.19
* [#2226](https://github.com/http4s/http4s/pull/2226): Correct erroneous `Resource` in 0.19.0-M3 changelog

## Internal
* [#2219](https://github.com/http4s/http4s/pull/2219): Allow test failures on openjdk11 until we can fix the SSL issue
* [#2221](https://github.com/http4s/http4s/pull/2194): Don't grant MiMa exceptions for 0.19.1, which will never be

## Dependency upgrades
* async-http-client-2.6.0
* blaze-0.14.0-M10
* circe-0.10.1
* json4s-3.6.2
* sbt-native-packager-1.3.12 (examples only)
* tut-0.6.9 (docs only)

# v0.20.0-M1 (2018-10-27)

Due to the inadvertent release of 0.19.0, we have opened a new minor version.  The stable release with MiMa enforcement will be v0.20.0.

## Breaking changes
* [#2159](https://github.com/http4s/http4s/pull/2159): Add a `responseHeaderTimeout` property to `BlazeServerBuilder`. Responses that timeout are completed with `Response.timeout`, which defaults to 503 Service Unavailable.  `BlazeServerBuilder` now requires a `Timer[F]`.
* [#2177](https://github.com/http4s/http4s/pull/2177): Deprecate `org.http4s.syntax.async`, which was not directly relevant to HTTP.
* [#2131](https://github.com/http4s/http4s/pull/2131): Refactor server metrics
  * `http4s-server-metrics` module merged into `http4s-dropwizard-metrics`
  * `http4s-prometheus-server-metrics` module merged into `http4s-prometheus-metrics`
  * The `org.http4s.server.middleware.metrics.Metrics` middleware now takes a `MetricsOps`, implemented by Dropwizard, Prometheus, or your custom interpreter.
* [#2180](https://github.com/http4s/http4s/pull/2180): Change default response on `Timeout` middlware to `503 Service Unavailable`

## Enhancements
* [#2159](https://github.com/http4s/http4s/pull/2159): Set default client request timeout to 1 minute
* [#2163](https://github.com/http4s/http4s/pull/2163): Add `mapK` to `Request` and `Response`
* [#2168](https://github.com/http4s/http4s/pull/2168): Add `allocate` to client builders
* [#2174](https://github.com/http4s/http4s/pull/2159): Refactor the blaze-client timeout architecture.
  * A `TickWheelExecutor` is now allocated per client, instead of globally.
  * Request rendering and response parsing is now canceled more aggressively on timeout.
* [#2184](https://github.com/http4s/http4s/pull/2184): Receive response concurrently with sending request in blaze client. This reduces waste when the server is not interested in the entire request body.
* [#2190](https://github.com/http4s/http4s/pull/2190): Add `channelOptions` to blaze-client to customize socket options.

## Bug fixes
* [#2166](https://github.com/http4s/http4s/pull/2166): Fix request timeout calculation in blaze-client to resolve "Client response header timeout after 0 millseconds" error.
* [#2189](https://github.com/http4s/http4s/pull/2189): Manage the `TickWheelTimer` as a resource instead of an `F[A, F[Unit]]`. This prevents a leak in (extremely unlikely) cases of cancellation.

## Internal
* [#2179](https://github.com/http4s/http4s/pull/2179): Method to silence expected exceptions in tests
* [#2194](https://github.com/http4s/http4s/pull/2194): Remove ill-conceived, zero-timeout unit tests
* [#2199](https://github.com/http4s/http4s/pull/2199): Make client test sizes proportional to the number of processors for greater Travis stability

## Dependency upgrades
* alpn-boot-8.1.13.v20181017 (examples only)
* blaze-0.14.0-M9
* sbt-native-packager-1.3.11 (examples only)

# v0.18.21 (2018-11-05)

## Bug fixes
* [#2231](https://github.com/http4s/http4s/pull/2231): Fix off-by-one error that lets blaze-client wait queue grow one past its limit

# v0.18.20 (2018-10-18)

## Bug fixes
* [#2181](https://github.com/http4s/http4s/pull/2181): Honor `redactHeadersWhen` in client `RequestLogger` middleware

## Enhancements
* [#2178](https://github.com/http4s/http4s/pull/2178): Redact sensitive headers by default in `Retry` middleware. Add `retryWithRedactedHeaders` function that parameterizes the headers predicate.

## Documentation
* [#2147](https://github.com/http4s/http4s/pull/2147): Fix link to v0.19 docs

## Internal
* [#2130](https://github.com/http4s/http4s/pull/2130): Build with scala-2.12.7 and sbt-1.2.3

# ~~v0.19.0 (2018-10-05)~~

This release is identical to v0.19.0-M4.  We mistagged it.  Please proceed to the 0.20 series.

# v0.19.0-M4 (2018-10-05)

## Breaking changes
* [#2137](https://github.com/http4s/http4s/pull/2137): Remove `ExecutionContext` argument to jetty-client in favor of the `ContextShift[F]`.
* [#2070](https://github.com/http4s/http4s/pull/2070): Give `AbitraryInstances` unique names with `http4sTesting` prefix.
* [#2136](https://github.com/http4s/http4s/pull/2136): Add `stream` method to `Client` interface. Deprecate `streaming`, which is just a `flatMap` of `Stream`.
* [#2143](https://github.com/http4s/http4s/pull/2143): WebSocket model improvements:
  * The `org.http4s.websocket` package in unified in http4s-core
  * Drop http4s-websocket module dependency
  * All frames use an immutable `scodec.bits.ByteVector` instead of an `Array[Byte]`.
  * Frames moved from `WebSocketBits` to the `WebSocketFrame` companion
  * Rename all instances of `Websocket*` to `WebSocket*` for consistency
* [#2094](https://github.com/http4s/http4s/pull/2094): Metrics unification
  * Add a `MetricsOps` algebra to http4s-core to be implemented by any metrics backend.
  * Create new `Metrics` middleware in http4s-client based on `MetricsOps`
  * Replace http4s-dropwizard-client-metrics and http4s-proemtheus-client-metrics modules with http4s-dropwizard-metrics and http4s-prometheus-metrics to implement `MetricsOps`.

## Enhancements
* [#2149](https://github.com/http4s/http4s/pull/2134): Refresh `MimeDB` constants from the public registry
* [#2151](https://github.com/http4s/http4s/pull/2151): Changed default response timeout code from 500 to 503

## Documentation updates
* [#2134](https://github.com/http4s/http4s/pull/2134): Add Cats Friendly badge to readme
* [#2139](https://github.com/http4s/http4s/pull/2139): Reinstate example projects
* [#2145](https://github.com/http4s/http4s/pull/2145): Fix deprecated calls to `Client#streaming`

## Internal
* [#2126](https://github.com/http4s/http4s/pull/2126): Delete obsolete `bin` directory
* [#2127](https://github.com/http4s/http4s/pull/2127): Remove MiMa exceptions for new modules
* [#2128](https://github.com/http4s/http4s/pull/2128): Don't run `dependencyUpdates` on load
* [#2129](https://github.com/http4s/http4s/pull/2129): Build with sbt-1.2.3 and scala-2.12.7
* [#2133](https://github.com/http4s/http4s/pull/2133): Build with kind-projector-0.9.8
* [#2146](https://github.com/http4s/http4s/pull/2146): Remove all use of `OutboundCommand` in blaze integration

## Dependency upgrades
* async-http-client-2.5.4
* blaze-0.14.0-M5
* fs2-1.0.0
* jawn-0.13.0
* scala-xml-1.1.1

# v0.19.0-M3 (2018-09-27)

## Breaking changes
* [#2081](https://github.com/http4s/http4s/pull/2081): Remove `OkHttp` code redundant with `OkHttpBuilder`.
* [#2092](https://github.com/http4s/http4s/pull/2092): Remove `ExecutionContext` and `Timer` implicits from async-http-client. Threads are managed by the `ContextShift`.
* [#2115](https://github.com/http4s/http4s/pull/2115): Refactoring of `Server` and `ServerBuilder`:
  * Removed `Server#shutdown`, `Server#shutdownNow`, `Server#onShutdown`, and `Server#awaitShutdown`.  `Server` lifecycles are managed as a `fs2.Stream` or a `cats.effect.Resource`.
  * `ServerBuilder#start` replaced by `Server#resource`, which shuts down the `Server` after use.
  * Added a `ServerBuilder#stream` to construct a `Stream` from a `Resource`.
* [#2118](https://github.com/http4s/http4s/pull/2118): Finalize various case classes.
* [#2102](https://github.com/http4s/http4s/pull/2102): Refactoring of `Client` and some builders:
  * `Client` is no longer a case class.  Construct a new `Client` backend or middleware with `Client.apply(run: Request[F] => Resource[F, Response[F]])` for any `F` with a `Bracket[Throwable, F]`.
  * Removed `DisposableResponse[F]` in favor of `Resource[F, Response[F]]`.
  * Removed `Client#open` in favor of `Client#run`.
  * Removed `Client#shutdown` in favor of `cats.effect.Resource` or `fs2.Stream`.
  * Removed `AsyncHttpClient.apply`. It was not referentially transparent, and no longer possible. Use `AsyncHttpClient.resource` instead.
  * Removed deprecated `blaze.Http1Client.apply`

## Enhancements
* [#2042](https://github.com/http4s/http4s/pull/2042): New `Throttle` server middleware
* [#2036](https://github.com/http4s/http4s/pull/2036): New `http4s-jetty-client` backend, with HTTP/2 support
* [#2080](https://github.com/http4s/http4s/pull/2080): Make `Http4sMatchers` polymorphic on their effect type
* [#2082](https://github.com/http4s/http4s/pull/2082): Structured parser for the `Origin` header
* [#2061](https://github.com/http4s/http4s/pull/2061): Send `Disconnect` event on EOF in blaze-server for faster cleanup of mid stages
* [#2093](https://github.com/http4s/http4s/pull/2093): Track redirects in the `FollowRedirect` client middleware
* [#2109](https://github.com/http4s/http4s/pull/2109): Add `→` as a synonym for `->` in http4s-dsl
* [#2100](https://github.com/http4s/http4s/pull/2100): Tighten up module dependencies
  * http4s-testing only depends on specs2-matchers instead of specs2-core
  * http4s-prometheus-server-metrics depends on simpleclient_common instead of simpleclient

## Bugfixes
* [#2069](https://github.com/http4s/http4s/pull/2069): Add proper `withMaxTotalConnections` method to `BlazeClientBuilder` in place of misnamed `withIdleTimeout` overload.
* [#2106](https://github.com/http4s/http4s/pull/2106): Add the servlet timeout listener before the response has a chance to complete the `AsyncContext`

## Documentation updates
* [#2076](https://github.com/http4s/http4s/pull/2076): Align coloring of legend and table for milestone on versoins page
* [#2077](https://github.com/http4s/http4s/pull/2077): Replace Typelevel Code of Conduct with Scala Code of Conduct
* [#2083](https://github.com/http4s/http4s/pull/2083): Fix link to 0.19 on the website
* [#2100](https://github.com/http4s/http4s/pull/2100): Correct `re-start` to `reStart` in docs

## Internal
* [#2105](https://github.com/http4s/http4s/pull/2105): Test on OpenJDK 11
* [#2113](https://github.com/http4s/http4s/pull/2113): Check for unused compile dependencies in build
* [#2115](https://github.com/http4s/http4s/pull/2115): Stop testing on Oracle JDK 10
* [#2079](https://github.com/http4s/http4s/pull/2079): Use `readRange`, as contributed to fs2
* [#2123](https://github.com/http4s/http4s/pull/2123): Remove unmaintained `load-test` module

## Dependency upgrades
* cats-1.4.0
* circe-0.10.0
* fs2-1.0.0-RC1
* jawn-fs2-0.13.0-RC1
* play-json-3.6.10 for Scala 2.11.x
* tomcat-9.0.12

# v0.18.19 (2018-09-27)

## Bug fixes
* [#2101](https://github.com/http4s/http4s/pull/2101): `haveHeaders` checks by equality, not reference
* [#2117](https://github.com/http4s/http4s/pull/2117): Handle unsuccessful responses in `JavaNetClient`

## Internal
* [#2116](https://github.com/http4s/http4s/pull/2116): Test against OpenJDK 11. Retire Oracle JDK 10.

# v0.18.18 (2018-09-18)

## Bug fixes
* [#2048](https://github.com/http4s/http4s/pull/2048): Correct misleading logging in `Retry` middleware
* [#2078](https://github.com/http4s/http4s/pull/2078): Replace generic exception on full wait queue with new `WaitQueueFullFailure`

## Enhancements
* [#2078](https://github.com/http4s/http4s/pull/2078): Replace generic exception on full wait queue with new `WaitQueueFullFailure`
* [#2095](https://github.com/http4s/http4s/pull/2095): Add `Monoid[UrlForm]` instance

## Dependency upgrades
* cats-1.4.0
* fs2-0.10.6
* jetty-9.4.12.v20180830
* tomcat-9.0.12

# v0.19.0-M2 (2018-09-07)

## Breaking changes
* [#1802](https://github.com/http4s/http4s/pull/1802): Race servlet requests against the `AsyncContext.timeout`. `JettyBuilder` and `TomcatBuilder` now require a `ConcurrentEffect` instance.
* [#1934](https://github.com/http4s/http4s/pull/1934): Refactoring of `ConnectionManager`.  Now requires a `Concurrent` instance, which ripples to a `ConcurrentEffect` in blaze-client builders
* [#2023](https://github.com/http4s/http4s/pull/2023): Don't overwrite existing `Vary` headers from `CORS`
* [#2030](https://github.com/http4s/http4s/pull/2023): Restrict `MethodNotAllowed` response generator in DSL
* [#2032](https://github.com/http4s/http4s/pull/2032): Eliminate mutable `Status` registry. IANA-registered `Status`es are still cached, but `register` is no longer public.
* [#2026](https://github.com/http4s/http4s/pull/2026): `CSRF` enhancements
  * CSRF tokens represented with a newtype
  * CSRF token signatures are encoded hexadecimal strings, making them URI-safe.
  * Added a `headerCheck: Request[F] => Boolean` parameter
  * Added an `onFailure: Response[F]` parameter, which defaults to a `403`. This was formerly a hardcoded `401`.
* [#1993](https://github.com/http4s/http4s/pull/2026): Massive changes from cats-effect and fs2 upgrades
  * `Timer` added to `AsyncHttpClient`
  * Dropwizard `Metrics` middleware now takes a `Clock` rather than a `Timer`
  * Client builders renamed and refactored for consistency and to support binary compatible evolution after 1.0:
    * `BlazeClientBuilder` replaces `Http1Client`, `BlazeClient`, and `BlazeClientConfig`
    * Removed deprecated `SimpleHttp1Client`
    * `JavaNetClient` renamed to `JavaNetClientBuilder`, which now has a `resource` and `stream`
    * `OkHttp` renamed to `OkHttpBuilder`.  The client now created from an `OkHttpClient` instance instead of an `F[OkHttpClient.Builder]`. A default client can be created as a `Resource` through `OkHttp.default`.
  * Fallout from removal of `fs2.Segment`
    * `EntityDecoder.collectBinary` now decodes a `Chunk`
    * `EntityDecoder.binaryChunk` deprecated
    * `SegmentWriter` is removed
    * Changes to:
      * `ChunkWriter`s in blaze rewritten
      * `Logger` middlewares
      * `MemoryCache`
  * Blocking I/O now requires a blocking `ExecutionContext` and a `ContextShift`:
    * `EntityDecoder`s:
      * `EntityDecoder.binFile`
      * `EntityDecoder.textFile`
      * `MultipartDecoder.mixedMultipart`
    * `EntityEncoder`s (no longer implicit):
      * `File`
      * `Path`
      * `InputStream`
      * `Reader`
    * Multipart:
      * `MultipartParser.parseStreamedFile`
      * `MultipartParser.parseToPartsStreamedFile`
      * `Part.fileData`
    * Static resources:
      * `StaticFile.fromString`
      * `StaticFile.fromResource`
      * `StaticFile.fromURL`
      * `StaticFile.fromFile`
      * `FileService.Config`
      * `ResourceService.Config`
      * `WebjarService.Config`
    * `OkHttpBuilder`
    * Servlets:
      * `BlockingHttp4sServlet`
      * `BlockingServletIo`
  * Servlet backend changes:
    * `Http4sServlet` no longer shift onto an `ExecutionContext` by default.  Accordingly, `ServerBuilder` no longer has a `withExecutionContext`.
    * Jetty and Tomcat builders use their native executor types instead of shifting onto an `ExecutionContext`.  Accordingly, `ServletBuilder#withExecutionContext` is removed.
    * `AsyncHttp4sServlet` and `ServletContextSyntax` now default to non-blocking I/O.  No startup check is made against the servlet version, which failed classloading on an older servlet container.  Neither takes an `ExeuctionContext` parameter anymore.
  * Removed deprecated `StreamApp` aliases. `fs2.StreamApp` is removed and replaced by `cats.effect.IOApp`, `monix.eval.TaskApp`, or similar.
  * Removed deprecated `ServerApp`.
  * `EntityLimiter` middleware now requires an `ApplicativeError`
* [#2054](https://github.com/http4s/http4s/pull/2054): blaze-server builder changes
  * `BlazeBuilder` deprecated for `BlazeServerBuilder`
  * `BlazeServerBuidler` has a single `withHttpApp(HttpApp)` in place of zero-to-many calls `mountService(HttpRoutes)`.
    * This change makes it possible to mount an `HttpApp` wrapped in a `Logger` middleware, which only supports `HttpApp`
    * Call `.orNotFound`, from `org.http4s.implicits._`, to cap an `HttpRoutes` as `HttpApp`
    * Use `Router` to combine multiple `HttpRoutes` into a single `HttpRoutes` by prefix
    * This interface will see more changes before 0.19.0 to promote long-term binary compatibility

## Enhancements
* [#1953](https://github.com/http4s/http4s/pull/1953): Add `UUIDVar` path extractor
* [#1963](https://github.com/http4s/http4s/pull/1963): Throw `ConnectException` rather than `IOException` on blaze-client connection failures
* [#1961](https://github.com/http4s/http4s/pull/1961): New `http4s-prometheus-client-metrics` module
* [#1974](https://github.com/http4s/http4s/pull/1974): New `http4s-client-metrics` module for Dropwizard Metrics
* [#1973](https://github.com/http4s/http4s/pull/1973): Add `onClose` handler to `WebSocketBuilder`
* [#2024](https://github.com/http4s/http4s/pull/2024): Add `HeaderEcho` server middleware
* [#2062](https://github.com/http4s/http4s/pull/2062): Eliminate "unhandled inbund command: Disconnected"` warnings in blaze-server

## Bugfixes
* [#2027](https://github.com/http4s/http4s/pull/2024): Miscellaneous websocket fixes
  * Stop sending frames even after closed
  * Avoid deadlock on small threadpools
  * Send `Close` frame in response to `Close` frame

## Documentation updates
* [#1935](https://github.com/http4s/http4s/pull/1953): Make `http4sVersion` lowercase
* [#1943](https://github.com/http4s/http4s/pull/1943): Make the imports in the Client documentation silent
* [#1944](https://github.com/http4s/http4s/pull/1944): Upgrade to cryptobits-1.2
* [#1971](https://github.com/http4s/http4s/pull/1971): Minor corrections to DSL tut
* [#1972](https://github.com/http4s/http4s/pull/1972): Add `UUIDVar` to DSL tut
* [#2034](https://github.com/http4s/http4s/pull/1958): Add branch to quickstart instructions
* [#2035](https://github.com/http4s/http4s/pull/2035): Add Christopher Davenport to community staff
* [#2060](https://github.com/http4s/http4s/pull/2060): Guide to setting up IntelliJ for contributors

## Internal
* [#1966](https://github.com/http4s/http4s/pull/1966): Use scalafmt directly from IntelliJ
* [#1968](https://github.com/http4s/http4s/pull/1968): Build with sbt-1.2.1
* [#1996](https://github.com/http4s/http4s/pull/1996): Internal refactoring of `JettyBuilder`
* [#2041](https://github.com/http4s/http4s/pull/2041): Simplify implementations of `RetryPolicy`
* [#2050](https://github.com/http4s/http4s/pull/2050): Replace test `ExecutionContext` in `Http4sWSStageSpec`
* [#2052](https://github.com/http4s/http4s/pull/2050): Introduce expiring `TestScheduler` to avoid leaking threads on tests

## Dependency upgrades
* async-http-client-2.5.2
* blaze-0.14.0-M4
* cats-1.3.1
* cats-effect-1.0.0
* circe-0.10.0-M2
* fs2-1.0.0-M5
* jawn-0.13.0
* jawn-fs2-0.13.0-M4
* json4s-3.6.0

# v0.18.17 (2018-09-04)
* Accumulate errors in `OptionalMultiQueryParamDecoderMatcher` [#2000](https://github.com/http4s/pull/2000)
* New http4s-scalatags module [#2002](https://github.com/http4s/pull/2002)
* Resubmit bodies in `Retry` middleware where allowed by policy [#2001](https://github.com/http4s/pull/2001)
* Dependency upgrades:
  * play-json-3.6.10 (for Scala 2.12)
  * tomcat-9.0.11

# v0.18.16 (2018-08-14)
* Fix regression for `AutoSlash` when nested in a `Router` [#1948](https://github.com/http4s/http4s/pull/1948)
* Respect `redactHeadersWhen` in `Logger` middleware [#1952](https://github.com/http4s/http4s/pull/1952)
* Capture `BufferPoolsExports` in prometheus server middleware [#1977](https://github.com/http4s/http4s/pull/1977)
* Make `Referer` header extractable [#1984](https://github.com/http4s/http4s/pull/1984)
* Log server startup banner in a single call to prevent interspersion [#1985](https://github.com/http4s/http4s/pull/1985)
* Add support module for play-json [#1946](https://github.com/http4s/http4s/pull/1946)
* Introduce `TranslateUri` middleware, which checks the prefix of the service it's translating against the request. Deprecated `URITranslation`, which chopped the prefix length without checking for a match. [#1964](https://github.com/http4s/http4s/pull/1964)
* Dependency upgrades:
  * cats-1.2.0
  * metrics-4.0.3
  * okhttp-3.11.0
  * prometheus-client-0.5.0
  * scodec-bits-1.1.6

# v0.18.15 (2018-07-05)
* Bugfix for `AutoSlash` Middleware in Router [#1937](https://github.com/http4s/http4s/pull/1937)
* Add `StaticHeaders` middleware that appends static headers to a service [#1939](https://github.com/http4s/http4s/pull/1939)

# v0.19.0-M1 (2018-07-04)
* Add accumulating version of circe `EntityDecoder` [#1647](https://github.com/http4/http4s/1647)
* Add ETag support to `StaticFile` [#1652](https://github.com/http4s/http4s/pull/1652)
* Reintroduce the option for fallthrough for authenticated services [#1670]((https://github.com/http4s/http4s/pull/1670)
* Separate `Cookie` into `RequestCookie` and `ResponseCookie` [#1676](https://github.com/http4s/http4s/pull/1676)
* Add `Eq[Uri]` instance [#1688](https://github.com/http4s/http4s/pull/1688)
* Deprecate `Message#withBody` in favor of `Message#withEntity`.  The latter returns a `Message[F]` rather than an `F[Message[F]]`. [#1694](https://github.com/http4s/http4s/pull/1694)
* Myriad new `Arbitrary` and `Cogen` instances [#1677](https://github.com/http4s/http4s/pull/1677)
* Add non-deprecated `LocationResponseGenerator` functions [#1715](https://github.com/http4s/http4s/pull/1715)
* Relax constraint on `Router` from `Sync` to `Monad` [#1723](https://github.com/http4s/http4s/pull/1723)
* Drop scodec-bits dependency [#1732](https://github.com/http4s/http4s/pull/1732)
* Add `Show[ETag]` instance [#1749](https://github.com/http4s/http4s/pull/1749)
* Replace `fs2.Scheduler` with `cats.effect.Timer` in `Retry` [#1754](https://github.com/http4s/http4s/pull/1754)
* Remove `Sync` constraint from `EntityEncoder[Multipart]` [#1762](https://github.com/http4s/http4s/pull/1762)
* Generate `MediaType`s from [MimeDB](https://github.com/jshttp/mime-db) [#1770](https://github.com/http4s/http4s/pull/1770)
  * Continue phasing out `Renderable` with `MediaRange` and `MediaType`.
  * Media types are now namespaced by main type.  This reduces backticks.  For example, `` MediaType.`text/plain` `` is replaced by `MediaType.text.plain`.
* Remove `Registry`. [#1770](https://github.com/http4s/http4s/pull/1770)
* Deprecate `HttpService`: [#1693](https://github.com/http4s/http4s/pull/1693)
  * Introduces an `Http[F[_], G[_]]` type alias
  * `HttpService` is replaced by `HttpRoutes`, which is an `Http[OptionT[F, ?], ?]`.  `HttpRoutes.of` replaces `HttpService` constructor from `PartialFunction`s.
  * `HttpApp` is an `Http[F, F]`, representing a total HTTP function.
* Add `BlockingHttp4sServlet` for use in Google App Engine and Servlet 2.5 containers.  Rename `Http4sServlet` to `AsyncHttp4sServlet`. [#1830](https://github.com/http4s/http4s/pull/1830)
* Generalize `Logger` middleware to log with `String => Unit` instead of `logger.info(_)` [#1839](https://github.com/http4s/http4s/pull/1839)
* Generalize `AutoSlash` middleware to work on `Kleisli[F, Request[G], B]` given `MonoidK[F]` and `Functor[G]`. [#1885](https://github.com/http4s/http4s/pull/1885)
* Generalize `CORS` middleware to work on `Http[F, G]` given `Applicative[F]` and `Functor[G]`. [#1889](https://github.com/http4s/http4s/pull/1889)
* Generalize `ChunkAggegator` middleware to work on `Kleisli[F, A, Response[G]]` given `G ~> F`, `FlatMap[F]`, and `Sync[G]`. [#1886](https://github.com/http4s/http4s/pull/1886)
* Generalize `EntityLimiter` middleware to work on `Kleisli[F, Request[G], B]`. [#1892](https://github.com/http4s/http4s/pull/1892)
* Generalize `HSTS` middleware to work on `Kleisli[F, A, Response[G]]` given `Functor[F]` and `Functor[G]`. [#1893](https://github.com/http4s/http4s/pull/1893)
* Generalize `UrlFormLifter` middleware to work on `Kleisli[F, Request[G], Response[G]]` given `G ~> F`, `Sync[F]` and `Sync[G]`.  [#1894](https://github.com/http4s/http4s/pull/1894)
* Generalize `Timeout` middleware to work on `Kleisli[F, A, Response[G]]` given `Concurrent[F]` and `Timer[F]`. [#1899](https://github.com/http4s/http4s/pull/1899)
* Generalize `VirtualHost` middleware to work on `Kleisli[F, Request[G], Response[G]]` given `Applicative[F]`.  [#1902](https://github.com/http4s/http4s/pull/1902)
* Generalize `URITranslate` middleware to work on `Kleisli[F, Request[G], B]` given `Functor[G]`.  [#1895](https://github.com/http4s/http4s/pull/1895)
* Generalize `CSRF` middleware to work on `Kleisli[F, Request[G], Response[G]]` given `Sync[F]` and `Applicative[G]`.  [#1909](https://github.com/http4s/http4s/pull/1909)
* Generalize `ResponseLogger` middleware to work on `Kleisli[F, A, Response[F]]` given `Effect[F]`.  [#1916](https://github.com/http4s/http4s/pull/1916)
* Make `Logger`, `RequestLogger`, and `ResponseLogger` work on `HttpApp[F]` so a `Response` is guaranteed unless the service raises an error [#1916](https://github.com/http4s/http4s/pull/1916)
* Rename `RequestLogger.apply0` and `ResponseLogger.apply0` to `RequestLogger.apply` and `ResponseLogger.apply`.  [#1837](https://github.com/http4s/http4s/pull/1837)
* Move `org.http4s.server.ServerSoftware` to `org.http4s.ServerSoftware` [#1884](https://github.com/http4s/http4s/pull/1884)
* Fix `Uncompressible` and `NotBinary` flags in `MimeDB` generator. [#1900](https://github.com/http4s/http4s/pull/1884)
* Generalize `DefaultHead` middleware to work on `Http[F, G]` given `Functor[F]` and `MonoidK[F]` [#1903](https://github.com/http4s/http4s/pull/1903)
* Generalize `GZip` middleware to work on `Http[F, G]` given `Functor[F]` and `Functor[G]` [#1903](https://github.com/http4s/http4s/pull/1903)
* `jawnDecoder` takes a `RawFacade` instead of a `Facade`
* Change `BasicCredentials` extractor to return `(String, String)` [#1924](https://github.com/http4s/http4s/1925)
* `Effect` constraint relaxed to `Sync`:
  * `Logger.logMessage`
* `Effect` constraint relaxed to `Async`:
  * `JavaNetClient`
* `Effect` constraint changed to `Concurrent`:
  * `Logger` (client and server)
  * `RequestLogger` (client and server)
  * `ResponseLogger` (client and server)
  * `ServerBuilder#serve` (moved to abstract member of `ServerBuilder`)
* `Effect` constraint strengthened to `ConcurrentEffect`:
  * `AsyncHttpClient`
  * `BlazeBuilder`
  * `JettyBuilder`
  * `TomcatBuilder`
* Implicit `ExecutionContext` removed from:
  * `RequestLogger` (client and server)
  * `ResponseLogger` (client and server)
  * `ServerBuilder#serve`
  * `ArbitraryInstances.arbitraryEntityDecoder`
  * `ArbitraryInstances.cogenEntity`
  * `ArbitraryInstances.cogenEntityBody`
  * `ArbitraryInstances.cogenMessage`
  * `JavaNetClient`
* Implicit `Timer` added to:
  * `AsyncHttpClient`
  * `JavaNetClient.create`
* `Http4sWsStage` removed from public API
* Removed charset for argonaut instances [#1914](https://github.com/http4s/http4s/pull/1914)
* Dependency upgrades:
  * async-http-client-2.4.9
  * blaze-0.14.0-M3
  * cats-effect-1.0.0-RC2
  * circe-0.10.0-M1
  * fs2-1.0.0-M1
  * fs2-reactive-streams-0.6.0
  * jawn-0.12.1
  * jawn-fs2-0.13.0-M1
  * prometheus-0.4.0
  * scala-xml-1.1.0

# v0.18.14 (2018-07-03)
* Add `CirceEntityCodec` to provide an implicit `EntityEncoder` or `EntityDecoder` from an `Encoder` or `Decoder`, respectively. [#1917](https://github.com/http4s/http4s/pull/1917)
* Add a client backend based on `java.net.HttpURLConnection`.  Note that this client blocks and is primarily intended for use in a REPL. [#1882](https://github.com/http4s/http4s/pull/1882)
* Dependency upgrades:
  * jetty-9.4.11
  * tomcat-9.0.10
	
# v0.18.13 (2018-06-22)
* Downcase type in `MediaRange` generator [#1907](https://github.com/http4s/http4s/pull/1907)
* Fixed bug where `PoolManager` would try to dequeue from an empty queue [#1922](https://github.com/http4s/http4s/pull/1922)
* Dependency upgrades:
  * argonaut-6.2.2
  * fs2-0.10.5

# v0.18.12 (2018-05-28)
* Deprecated `Part.empty` [#1858](https://github.com/http4s/http4s/pull/1858)
* Log requests with an unconsumed body [#1861](https://github.com/http4s/http4s/pull/1861)
* Log requests when the service returns `None` or raises an error [#1875](https://github.com/http4s/http4s/pull/1875)
* Support streaming parsing of multipart and storing large parts as temp files [#1865](https://github.com/http4s/http4s/pull/1865)
* Add an OkHttp client, with HTTP/2 support [#1864](https://github.com/http4s/http4s/pull/1864)
* Add `Host` header to requests to `Client.fromHttpService` if the request URI is absolute [#1874](https://github.com/http4s/http4s/pull/1874)
* Log `"service returned None"` or `"service raised error"` in service `ResponseLogger` when the service does not produce a successful response [#1879](https://github.com/http4s/http4s/pull/1879)
* Dependency upgrades:
  * jetty-9.4.10.v20180503
  * json4s-3.5.4
  * tomcat-9.0.8

# v0.18.11 (2018-05-10)
* Prevent zero-padding of servlet input chunks [#1835](https://github.com/http4s/http4s/pull/1835)
* Fix deadlock in client loggers.  `RequestLogger.apply` and `ResponseLogger.apply` are each replaced by `apply0` to maintain binary compatibility. [#1837](https://github.com/http4s/http4s/pull/1837)
* New `http4s-boopickle` module supports entity codecs through `boopickle.Pickler` [#1826](https://github.com/http4s/http4s/pull/1826)
* Log as much of the response as is consumed in the client. Previously, failure to consume the entire body prevented any part of the body from being logged. [#1846](https://github.com/http4s/http4s/pull/1846)
* Dependency upgrades:
  * prometheus-client-java-0.4.0

# v0.18.10 (2018-05-03)
* Eliminate dependency on Macro Paradise and macro-compat [#1816](https://github.com/http4s/http4s/pull/1816)
* Add `Logging` middleware for client [#1820](https://github.com/http4s/http4s/pull/1820)
* Make blaze-client tick wheel executor lazy [#1822](https://github.com/http4s/http4s/pull/1822)
* Dependency upgrades:
  * cats-effect-0.10.1
  * fs2-0.10.4
  * specs2-4.1.0

# v0.18.9 (2018-04-17)
* Log any exceptions when writing the header in blaze-server for HTTP/1 [#1781](https://github.com/http4s/http4s/pull/1781)
* Drain the response body (thus running its finalizer) when there is an error writing a servlet header or body [#1782](https://github.com/http4s/http4s/pull/1782)
* Clean up logging of errors thrown by services. Prevents the possible swallowing of errors thrown during `renderResponse` in blaze-server and `Http4sServlet` [#1783](https://github.com/http4s/http4s/pull/1783)
* Fix `Uri.Scheme` parser for schemes beginning with `http` other than `https` [#1790](https://github.com/http4s/http4s/pull/1790)
* Fix blaze-client to reset the connection start time on each invocation of the `F[DisposableResponse]`. This fixes the "timeout after 0 milliseconds" error. [#1792](https://github.com/http4s/http4s/pull/1792)
* Depdency upgrades:
  * blaze-0.12.13
  * http4s-websocket-0.2.1
  * specs2-4.0.4
  * tomcat-9.0.7

# v0.18.8 (2018-04-11)
* Improved ScalaDoc for BlazeBuilder [#1775](https://github.com/http4s/http4s/pull/1775)
* Added a stream constructor for async-http-client [#1776](https://github.com/http4s/http4s/pull/1776)
* http4s-prometheus-server-metrics project created. Prometheus Metrics middleware implemented for metrics on http4s server. Exposes an HttpService ready to be scraped by Prometheus, as well pairing to a CollectorRegistry for custom metric registration. [#1778](https://github.com/http4s/http4s/pull/1778)

# v0.18.7 (2018-04-04)
* Multipart parser defaults to fields interpreted as utf-8. [#1767](https://github.com/http4s/http4s/pull/1767)

# v0.18.6 (2018-04-03)
* Fix parsing of multipart bodies across chunk boundaries. [#1764](https://github.com/http4s/http4s/pull/1764)

# v0.18.5 (2018-03-28)
* Add `&` extractor to http4s-dsl. [#1758](https://github.com/http4s/http4s/pull/1758)
* Deprecate `EntityEncoder[F, Future[A]]`.  The `EntityEncoder` is strict in its argument, which causes any side effect of the `Future` to execute immediately.  Wrap your `future` in `IO.fromFuture(IO(future))` instead. [#1759](https://github.com/http4s/http4s/pull/1759)
* Dependency upgrades:
  * circe-0.9.3

# v0.18.4 (2018-03-23)
* Deprecate old `Timeout` middleware methods in favor of new ones that use `FiniteDuration` and cancel timed out effects [#1725](https://github.com/http4s/http4s/pull/1725)
* Add `expectOr` methods to client for custom error handling on failed expects [#1726](https://github.com/http4s/http4s/pull/1726)
* Replace buffered multipart parser with a streaming version. Deprecate all uses of fs2-scodec. [#1727](https://github.com/http4s/http4s/pull/1727)
* Dependency upgrades:
  * blaze-0.12.2
  * fs2-0.10.3
  * log4s-1.6.1
  * jetty-9.4.9.v20180320

# v0.18.3 (2018-03-17)
* Remove duplicate logging in pool manager [#1683]((https://github.com/http4s/http4s/pull/1683)
* Add request/response specific properties to logging [#1709](https://github.com/http4s/http4s/pull/1709)
* Dependency upgrades:
  * async-http-client-2.0.39
  * cats-1.1.0
  * cats-effect-0.10
  * circe-0.9.2
  * discipline-0.9.0
  * jawn-fs2-0.12.2
  * log4s-1.5.0
  * twirl-1.3.15

# v0.18.2 (2018-03-09)
* Qualify reference to `identity` in `uriLiteral` macro [#1697](https://github.com/http4s/http4s/pull/1697)
* Make `Retry` use the correct duration units [#1698](https://github.com/http4s/http4s/pull/1698)
* Dependency upgrades:
  * tomcat-9.0.6

# v0.18.1 (2018-02-27)
* Fix the rendering of trailer headers in blaze [#1629](https://github.com/http4s/http4s/pull/1629)
* Fix race condition between shutdown and parsing in Http1SeverStage [#1675](https://github.com/http4s/http4s/pull/1675)
* Don't use filter in `Arbitrary[``Content-Length``]` [#1678](https://github.com/http4s/http4s/pull/1678)
* Opt-in fallthrough for authenticated services [#1681](https://github.com/http4s/http4s/pull/1681)
* Dependency upgrades:
  * cats-effect-0.9
  * fs2-0.10.2
  * fs2-reactive-streams-0.5.1
  * jawn-fs2-0.12.1
  * specs2-4.0.3
  * tomcat-9.0.5
  * twirl-1.3.4

# v0.18.0 (2018-02-01)
* Add `filename` method to `Part`
* Dependency upgrades:
  * fs2-0.10.0
  * fs2-reactive-streams-0.5.0
  * jawn-fs2-0.12.0

# v0.18.0-M9 (2018-01-26)
* Emit Exit Codes On Server Shutdown [#1638](https://github.com/http4s/http4s/pull/1638) [#1637](https://github.com/http4s/http4s/pull/1637)
* Register Termination Signal and Frame in Http4sWSStage [#1631](https://github.com/http4s/http4s/pull/1631)
* Trailer Headers Are Now Being Emitted Properly [#1629](https://github.com/http4s/http4s/pull/1629)
* Dependency Upgrades:
   * alpn-boot-8.1.12.v20180117
   * circe-0.9.1
   * fs2-0.10.0-RC2
   * fs2-reactive-streams-0.3.0
   * jawn-fs2-0.12.0-M7
   * metrics-4.0.2
   * tomcat-9.0.4

# v0.18.0-M8 (2018-01-05)
* Dependency Upgrades:
   * argonaut-6.2.1
   * circe-0.9.0
   * fs2-0.10.0-M11
   * fs2-reactive-streams-0.2.8
   * jawn-fs2-0.12.0-M6
   * cats-1.0.1
   * cats-effect-0.8

# v0.18.0-M7 (2017-12-23)
* Relax various typeclass constraints from `Effect` to `Sync` or `Async`. [#1587](https://github.com/http4s/http4s/pull/1587)
* Operate on `Segment` instead of `Chunk` [#1588](https://github.com/http4s/http4s/pull/1588)
   * `EntityDecoder.collectBinary` and `EntityDecoder.binary` now
     return `Segment[Byte, Unit]` instead of `Chunk[Byte]`.
   * Add `EntityDecoder.binaryChunk`.
   * Add `EntityEncoder.segmentEncoder`.
   * `http4sMonoidForChunk` replaced by `http4sMonoidForSegment`.
* Add new generators for core RFC 2616 types. [#1593](https://github.com/http4s/http4s/pull/1593)
* Undo obsolete copying of bytes in `StaticFile.fromURL`. [#1202](https://github.com/http4s/http4s/pull/1202)
* Optimize conversion of `Chunk.Bytes` and `ByteVectorChunk` to `ByteBuffer. [#1602](https://github.com/http4s/http4s/pull/1602)
* Rename `read` to `send` and `write` to `receive` in websocket model. [#1603](https://github.com/http4s/http4s/pull/1603)
* Remove `MediaRange` mutable `Registry` and add `HttpCodec[MediaRange]` instance [#1597](https://github.com/http4s/http4s/pull/1597)
* Remove `Monoid[Segment[A, Unit]]` instance, which is now provided by fs2. [#1609](https://github.com/http4s/http4s/pull/1609)
* Introduce `WebSocketBuilder` to build `WebSocket` responses.  Allows headers (e.g., `Sec-WebSocket-Protocol`) on a successful handshake, as well as customization of the response to failed handshakes. [#1607](https://github.com/http4s/http4s/pull/1607)
* Don't catch exceptions thrown by `EntityDecoder.decodeBy`. Complain loudly in logs about exceptions thrown by `HttpService` rather than raised in `F`. [#1592](https://github.com/http4s/http4s/pull/1592)
* Make `abnormal-terminations` and `service-errors` Metrics names plural. [#1611](https://github.com/http4s/http4s/pull/1611)
* Refactor blaze client creation. [#1523](https://github.com/http4s/http4s/pull/1523)
   * `Http1Client.apply` returns `F[Client[F]]`
   * `Http1Client.stream` returns `Stream[F, Client[F]]`, bracketed to shut down the client.
   * `PooledHttp1Client` constructor is deprecated, replaced by the above.
   * `SimpleHttp1Client` is deprecated with no direct equivalent.  Use `Http1Client`.
* Improve client timeout and wait queue handling
   * `requestTimeout` and `responseHeadersTimeout` begin from the submission of the request.  This includes time spent in the wait queue of the pool. [#1570](https://github.com/http4s/http4s/pull/1570)
   * When a connection is `invalidate`d, try to unblock a waiting request under the same key.  Previously, the wait queue would only be checked on recycled connections.
   * When the connection pool is closed, allow connections in the wait queue to complete.
* Changes to Metrics middleware. [#1612](https://github.com/http4s/http4s/pull/1612)
   * Decrement the active requests gauge when no request matches
   * Don't count non-matching requests as 4xx in case they're composed with other services.
   * Don't count failed requests as 5xx in case they're recovered elsewhere.  They still get recorded as `service-error`s.
* Dependency upgrades:
   * async-http-client-2.0.38
   * cats-1.0.0.RC2
   * circe-0.9.0-M3
   * fs2-0.10.0-M10
   * fs2-jawn-0.12.0-M5
   * fs2-reactive-streams-0.2.7
   * scala-2.10.7 and scala-2.11.12

# v0.18.0-M6 (2017-12-08)
* Tested on Java 9.
* `Message.withContentType` now takes a `Content-Type` instead of an
  ``Option[`Content-Type`]``.  `withContentTypeOption` takes an `Option`,
  and `withoutContentType` clears it.
* `QValue` has an `HttpCodec` instance
* `AuthMiddleware` never falls through.  See
  [#1530](https://github.com/http4s/http4s/pull/1530) for more.
* `ContentCoding` is no longer a `Registry`, but has an `HttpCodec`
  instance.
* Render a banner on server startup.  Customize by calling
  `withBanner(List[String])` or `withoutBanner` on the
  `ServerBuilder`.
* Parameterize `isZippable` as a predicate of the `Response` in `GZip`
  middleware.
* Add constant for `application/vnd.api+json` MediaType.
* Limit memory consumption in `GZip` middleware
* Add `handleError`, `handleErrorWith`, `bimap`, `biflatMap`,
  `transform`, and `transformWith` to `EntityDecoder`.
* `org.http4s.util.StreamApp` and `org.http4s.util.ExitCode` are
  deprecated in favor of `fs2.StreamApp` and `fs2.StreamApp.ExitCode`,
  based on what was in http4s.
* Dependency upgrades:
  * fs2-0.10.0-M9
  * fs2-reactive-streams-0.2.6
  * jawn-fs2-0.12.0-M4
  * specs2-4.0.2

# v0.17.6 (2017-12-05)
* Fix `StaticFile` to serve files larger than `Int.MaxValue` bytes
* Dependency upgrades:
  * tomcat-8.5.24

# v0.16.6 (2017-12-04)
* Add a CSRF server middleware
* Fix `NullPointerException` when starting a Tomcat server related to `docBase`
* Log version info and server address on server startup
* Dependency upgrades:
  * jetty-9.4.8.v20171121
  * log4s-1.4.0
  * scalaz-7.2.17
  * twirl-1.3.13

# v0.18.0-M5 (2017-11-02)
* Introduced an `HttpCodec` type class that represents a type that can round
  trip to and from a `String`.  `Uri.Scheme` and `TransferCoding` are the first
  implementors, with more to follow.  Added an `HttpCodecLaws` to http4s-testing.
* `Uri.Scheme` is now its own type instead of a type alias.
* `TransferCoding` is no longer a case class. Its `coding` member is now a
  `String`, not a `CaseInsensitiveString`. Its companion is no longer a
  `Registry`.
* Introduced `org.http4s.syntax.literals`, which contains a `StringContext` forAll
  safely constructing a `Uri.Scheme`.  More will follow.
* `org.http4s.util.StreamApp.ExitCode` moved to `org.http4s.util.ExitCode`
* Changed `AuthService[F[_], T]` to `AuthService[T, F[_]]` to support
  partial unification when combining services as a `SemigroupK`.
* Unseal the `MessageFailure` hierarchy. Previous versions of http4s had a
  `GenericParsingFailure`, `GenericDecodeFailure`, and
  `GenericMessageBodyFailure`. This was not compatible with the parameterized
  effect introduced in v0.18. Now, `MessageFailure` is unsealed, so users
  wanting precise control over the default `toHttpResponse` can implement their
  own failure conditions.
* `MessageFailure` now has an `Option[Throwable]` cause.
* Removed `KleisliInstances`. The `SemigroupK[Kleisli[F, A, ?]]` is now provided
  by cats.  Users should no longer need to import `org.http4s.implicits._` to
  get `<+>` composition of `HttpService`s
* `NonEmptyList` extensions moved from `org.http4s.util.nonEmptyList` to
  `org.http4s.syntax.nonEmptyList`.
* There is a classpath difference in log4s version between blaze and http4s in this
  milestone that will be remedied in M6. We believe these warnings are safe.
* Dependency upgrades:
  * cats-1.0.0-RC1
  * fs2-0.10.0-M8
  * fs2-reactive-streams-0.2.5

# v0.18.0-M4 (2017-10-12)
* Syntax for building requests moved from `org.http4s.client._` to
  `org.http4s.client.dsl.Http4sClientDsl[F]`, with concrete type `IO`
  available as `org.http4s.client.dsl.io._`.  This is consistent with
  http4s-dsl for servers.
* Change `StreamApp` to return a `Stream[F, ExitCode]`. The first exit code
  returned by the stream is the exit code of the JVM. This allows custom exit
  codes, and eases dead code warnings in certain constructions that involved
  mapping over `Nothing`.
* `AuthMiddleware.apply` now takes an `Kleisli[OptionT[F, ?], Request[F], T]`
  instead of a `Kleisli[F, Request[F], T]`.
* Set `Content-Type` header on default `NotFound` response.
* Merges from v0.16.5 and v0.17.5.
* Remove mutable map that backs `Method` registry. All methods in the IANA
  registry are available through `Method.all`. Custom methods should be memoized
  by other means.
* Adds an `EntityDecoder[F, Array[Byte]]` and `EntityDecoder[F, Array[Char]]`
  for symmetry with provided `EntityEncoder` instances.
* Adds `Arbitrary` instances for `Headers`, `EntityBody[F]` (currently just
  single chunk), `Entity[F]`, and `EntityEncoder[F, A]`.
* Adds `EntityEncoderLaws` for `EntityEncoder`.
* Adds `EntityCodecLaws`.  "EntityCodec" is not a type in http4s, but these
  laws relate an `EntityEncoder[F, A]` to an `EntityDecoder[F, A]`.
* There is a classpath difference in log4s version between blaze and http4s in this
  milestone that will be remedied in M6. We believe these warnings are safe.

# v0.17.5 (2017-10-12)
* Merges only.

# v0.16.5 (2017-10-11)
* Correctly implement sanitization of dot segments in static file paths
  according to RFC 3986 5.2.4. Most importantly, this fixes an issue where `...`
  is reinterpreted as `..` and can escape the root of the static file service.

# v0.18.0-M3 (2017-10-04)
* Merges only.
* There is a classpath difference in log4s version between blaze and http4s in this
  milestone that will be remedied in M6. We believe these warnings are safe.

# v0.17.4 (2017-10-04)
* Fix reading of request body in non-blocking servlet backend. It was previously
  only reading the first byte of each chunk.
* Dependency upgrades:
  * fs2-reactive-streams-0.1.1

# v0.16.4 (2017-10-04)
* Backport removal `java.xml.bind` dependency from `GZip` middleware,
  to play more nicely with Java 9.
* Dependency upgrades:
  * metrics-core-3.2.5
  * tomcat-8.0.23
  * twirl-1.3.12

# v0.18.0-M2 (2017-10-03)
* Use http4s-dsl with any effect type by either:
    * extend `Http4sDsl[F]`
    * create an object that extends `Http4sDsl[F]`, and extend that.
    * `import org.http4s.dsl.io._` is still available for those who
      wish to specialize on `cats.effect.IO`
* Remove `Semigroup[F[MaybeResponse[F]]]` constraint from
  `BlazeBuilder`.
* Fix `AutoSlash` middleware when a service is mounted with a prefix.
* Publish internal http4s-parboiled2 as a separate module.  This does
  not add any new third-party dependencies, but unbreaks `sbt
  publishLocal`.
* Add `Request.from`, which respects `X-Fowarded-For` header.
* Make `F` in `EffectMessageSyntax` invariant
* Add `message.decodeJson[A]` syntax to replace awkward `message.as(implicitly,
  jsonOf[A])`. Brought into scope by importing one of the following, based on
  your JSON library of choice.
  * `import org.http4s.argonaut._`
  * `import org.http4s.circe._`
  * `import org.http4s.json4s.jackson._`
  * `import org.http4s.json4s.native._`
* `AsyncHttpClient.apply` no longer takes a `bufferSize`.  It is made
  irrelevant by fs2-reactive-streams.
* `MultipartParser.parse` no longer takes a `headerLimit`, which was unused.
* Add `maxWaitQueueLimit` (default 256) and `maxConnectionsPerRequestKey`
  (default 10) to `PooledHttp1Client`.
* Remove private implicit `ExecutionContext` from `StreamApp`. This had been
  known to cause diverging implicit resolution that was hard to debug.
* Shift execution of the routing of the `HttpService` to the `ExecutionContext`
  provided by the `JettyBuilder` or `TomcatBuilder`. Previously, it only shifted
  the response task and stream. This was a regression from v0.16.
* Add two utility execution contexts. These may be used to increase throughput
  as the server builder's `ExecutionContext`. Blocking calls on routing may
  decrease fairness or even deadlock your service, so use at your own risk:
  * `org.http4s.util.execution.direct`
  * `org.http4s.util.execution.trampoline`
* Deprecate `EffectRequestSyntax` and `EffectResponseSyntax`. These were
  previously used to provide methods such as `.putHeaders` and `.withBody`
  on types `F[Request]` and `F[Response]`.  As an alternative:
  * Call `.map` or `.flatMap` on `F[Request]` and `F[Response]` to get access
    to all the same methods.
  * Variadic headers have been added to all the status code generators in
    `Http4sDsl[F]` and method generators in `import org.http4s.client._`.
    For example:
    * `POST(uri, urlForm, Header("Authorization", "Bearer s3cr3t"))`
    * ``Ok("This will have an html content type!", `Content-Type`(`text/html`))``
* Restate `HttpService[F]` as a `Kleisli[OptionT[F, ?], Request[F], Response[F]]`.
* Similarly, `AuthedService[F]` as a `Kleisli[OptionT[F, ?], AuthedRequest[F], Response[F]]`.
* `MaybeResponse` is removed, because the optionality is now expressed through
  the `OptionT` in `HttpService`. Instead of composing `HttpService` via a
  `Semigroup`, compose via a `SemigroupK`. Import `org.http4s.implicits._` to
  get a `SemigroupK[HttpService]`, and chain services as `s1 <+> s2`. We hope to
  remove the need for `org.http4s.implicits._` in a future version of cats with
  [issue 1428](https://github.com/typelevel/cats/issues/1428).
* The `Service` type alias is deprecated in favor of `Kleisli`.  It used to represent
  a partial application of the first type parameter, but since version 0.18, it is
  identical to `Kleisli.
* `HttpService.lift`, `AuthedService.lift` are deprecated in favor of `Kleisli.apply`.
* Remove `java.xml.bind` dependency from `GZip` middleware to avoid an
  extra module dependency in Java 9.
* Upgraded dependencies:
    * jawn-fs2-0.12.0-M2
    * log4s-1.4.0
* There is a classpath difference in log4s version between blaze and http4s in this
  milestone that will be remedied in M6. We believe these warnings are safe.

# v0.17.3 (2017-10-02)
* Shift execution of HttpService to the `ExecutionContext` provided by the
  `BlazeBuilder` when using HTTP/2. Previously, it only shifted the response
  task and body stream.

# v0.16.3 (2017-09-29)
* Fix `java.io.IOException: An invalid argument was supplied` on blaze-client
  for Windows when writing an empty sequence of `ByteBuffer`s.
* Set encoding of `captureWriter` to UTF-8 instead of the platform default.
* Dependency upgrades:
  * blaze-0.12.9

# v0.17.2 (2017-09-25)
* Remove private implicit strategy from `StreamApp`. This had been known to
  cause diverging implicit resolution that was hard to debug.
* Shift execution of HttpService to the `ExecutionContext` provided by the
  `BlazeBuilder`. Previously, it only shifted the response stream. This was a
  regression from 0.16.
* Split off http4s-parboiled2 module as `"org.http4s" %% "parboiled"`. There are
  no externally visible changes, but this simplifies and speeds the http4s
  build.

# v0.16.2 (2017-09-25)
* Dependency patch upgrades:
  * async-http-client-2.0.37
  * blaze-0.12.8: changes default number of selector threads to
    from `2 * cores + 1` to `max(4, cores + 1)`.
  * jetty-9.4.7.v20170914
  * tomcat-8.5.21
  * twirl-1.3.7

# v0.17.1 (2017-09-17)
* Fix bug where metrics were not captured in `Metrics` middleware.
* Pass `redactHeadersWhen` argument from `Logger` to `RequestLogger`
  and `ResponseLogger`.

# v0.16.1 (2017-09-17)
* Publish our fork of parboiled2 as http4s-parboiled2 module.  It's
  the exact same internal code as was in http4s-core, with no external
  dependencies. By publishing an extra module, we enable a
  `publishLocal` workflow.
* Charset fixes:
  * Deprecate `CharsetRange.isSatisfiedBy` in favor of
    and ```Accept-Charset`.isSatisfiedBy`` in favor of
    ```Accept-Charset`.satisfiedBy``.
  * Fix definition of `satisfiedBy` to respect priority of
    ```Charset`.*``.
  * Add `CharsetRange.matches`.
* ContentCoding fixes:
  * Deprecate `ContentCoding.satisfiedBy` and
    `ContentCoding.satisfies` in favor of ```Accept-Encoding`.satisfiedBy``.
  * Deprecate ```Accept-Encoding`.preferred``, which has no reasonable
    interpretation in the presence of splats.
  * Add ```Accept-Language`.qValue``.
  * Fix definition of `satisfiedBy` to respect priority of
    `ContentCoding.*`.
  * Add `ContentCoding.matches` and `ContentCoding.registered`.
  * Add `Arbitrary[ContentCoding]` and ```Arbitrary[`Accept-Encoding`]``
    instances.
* LanguageTag fixes:
  * Deprecate `LanguageTag.satisfiedBy` and
    `LanguageTag.satisfies` in favor of ```Accept-Language`.satisfiedBy``.
  * Fix definition of `satisfiedBy` to respect priority of
    `LanguageTag.*` and matches of a partial set of subtags.
  * Add `LanguageTag.matches`.
  * Deprecate `LanguageTag.withQuality` in favor of new
    `LanguageTag.withQValue`.
  * Deprecate ```Accept-Language`.preferred``, which has no reasonable
    interpretation in the presence of splats.
  * Add ```Accept-Language`.qValue``.
  * Add `Arbitrary[LanguageTag]` and ```Arbitrary[`Accept-Language`]``
    instances.

# v0.17.0 (2017-09-01)
* Honor `Retry-After` header in `Retry` middleware.  The response will
  not be retried until the maximum of the backoff strategy and any
  time specified by the `Retry-After` header of the response.
* The `RetryPolicy.defaultRetriable` only works for methods guaranteed
  to not have a body.  In fs2, we can't introspect the stream to
  guarantee that it can be rerun.  To retry requests for idempotent
  request methods, use `RetryPolicy.unsafeRetriable`.  To retry
  requests regardless of method, use
  `RetryPolicy.recklesslyRetriable`.
* Fix `Logger` middleware to render JSON bodies as text, not as a hex
  dump.
* `MultipartParser.parse` returns a stream of `ByteVector` instead of
  a stream of `Byte`. This perserves chunking when parsing into the
  high-level `EntityDecoder[Multipart]`, and substantially improves
  performance on large files.  The high-level API is not affected.

# v0.16.0 (2017-09-01)
* `Retry` middleware takes a `RetryPolicy` instead of a backoff
  strategy.  A `RetryPolicy` is a function of the request, the
  response, and the number of attempts.  Wrap the previous `backoff`
  in `RetryPolicy {}` for compatible behavior.
* Expose a `Part.fileData` constructor that accepts an `EntityBody`.

# v0.17.0-RC3 (2017-08-29)
* In blaze-server, when doing chunked transfer encoding, flush the
  header as soon as it is available.  It previously buffered until the
  first chunk was available.

# v0.16.0-RC3 (2017-08-29)
* Add a `responseHeaderTimeout` property to `BlazeClientConfig`.  This
  measures the time between the completion of writing the request body
  to the reception of a complete response header.
* Upgraded dependencies:
    * async-http-client-2.0.35

# v0.18.0-M1 (2017-08-24)

This release is the product of a long period of parallel development
across different foundation libraries, making a detailed changelog
difficult.  This is a living document, so if any important points are
missed here, please send a PR.

The most important change in http4s-0.18 is that the effect type is
parameterized.  Where previous versions were specialized on
`scalaz.concurrent.Task` or `fs2.Task`, this version supports anything
with a `cats.effect.Effect` instance.  The easiest way to port an
existing service is to replace your `Task` with `cats.effect.IO`,
which has a similar API and is already available on your classpath.
If you prefer to bring your own effect, such as `monix.eval.Task` or
stick to `scalaz.concurrent.Task` or put a transformer on `IO`, that's
fine, too!

The parameterization chanages many core signatures throughout http4s:
- `Request` and `Response` become `Request[F[_]]` and
  `Response[F[_]]`.  The `F` is the effect type of the body (i.e.,
  `Stream[F, Byte]`), or what the body `.run`s to.
- `HttpService` becomes `HttpService[F[_]]`, so that the service
  returns an `F[Response[F]]`.  Instead of constructing with
  `HttpService { ... }`, we now declare the effect type of the
  service, like `HttpService[IO] { ... }`.  This determines the type
  of request and response handled by the service.
- `EntityEncoder[A]` and `EntityDecoder[A]` are now
  `EntityEncoder[F[_], A]` and `EntityDecoder[F[_], A]`, respectively.
  These act as a codec for `Request[F]` and `Response[F]`.  In practice,
  this change tends to be transparent in the DSL.
- The server builders now take an `F` parameter, which needs to match
  the services mounted to them.
- The client now takes an `F` parameter, which determines the requests
  and responses it handles.

Several dependencies are upgraded:
- cats-1.0.0.MF
- circe-0.9.0-M1
- fs2-0.10.0-M6
- fs2-reactive-streams-0.2.2
- jawn-fs2-0.12.0-M1

# v0.17.0-RC2 (2017-08-24)
* Remove `ServiceSyntax.orNotFound(a: A): Task[Response]` in favor of
  `ServiceSyntax.orNotFound: Service[Request, Response]`

# v0.16.0-RC2 (2017-08-24)
* Move http4s-blaze-core from `org.http4s.blaze` to
  `org.http4s.blazecore` to avoid a conflict with the non-http4s
  blaze-core module.
* Change `ServiceOps` to operate on a `Service[?, MaybeResponse]`.
  Give it an `orNotFound` that returns a `Service`.  The
  `orNotFound(a: A)` overload is left for compatibility with Scala
  2.10.
* Build with Lightbend compiler instead of Typelevel compiler so we
  don't expose `org.typelevel` dependencies that are incompatible with
  ntheir counterparts in `org.scala-lang`.
* Upgraded dependencies:
    * blaze-0.12.7 (fixes eviction notice in http4s-websocket)
    * twirl-1.3.4

# v0.17.0-RC1 (2017-08-16)
* Port `ChunkAggregator` to fs2
* Add logging middleware
* Standardize on `ExecutionContext` over `Strategy` and `ExecutorService`
* Implement `Age` header
* Fix `Client#toHttpService` to not dispose until the body is consumed
* Add a buffered implementation of `EntityDecoder[Multipart]`
* In async-http-client, don't use `ReactiveStreamsBodyGenerator` unless there is
  a body to transmit. This fixes an `IllegalStateException: unexpected message
  type`
* Add `HSTS` middleware
* Add option to serve pre-gzipped resources
* Add RequestLogging and ResponseLogging middlewares
* `StaticFile` options return `OptionT[Task, ?]`
* Set `Content-Length` or `Transfer-Encoding: chunked` header when serving
  from a URL
* Explicitly close `URLConnection``s if we are not reading the contents
* Upgrade to:
    * async-http-client-2.0.34
    * fs2-0.9.7
    * metrics-core-3.2.4
    * scodec-bits-1.1.5

# v0.16.0-RC1 (2017-08-16)
* Remove laziness from `ArbitraryInstances`
* Support an arbitrary predicate for CORS allowed origins
* Support `Access-Control-Expose-Headers` header for CORS
* Fix thread safety issue in `EntityDecoder[XML]`
* Support IPV6 headers in `X-Forwarded-For`
* Add `status` and `successful` methods to client
* Overload `client.fetchAs` and `client.streaming` to accept a `Task[Request]`
* Replace `Instant` with `HttpDate` to avoid silent truncation and constrain
  to dates that are legally renderable in HTTP.
* Fix bug in hash code of `CaseInsensitiveString`
* Update `request.pathInfo` when changing `request.withUri`. To keep these
  values in sync, `request.copy` has been deprecated, but copy constructors
  based on `with` have been added.
* Remove `name` from `AttributeKey`.
* Add `withFragment` and `withoutFragment` to `Uri`
* Construct `Content-Length` with `fromLong` to ensure validity, and
  `unsafeFromLong` when you can assert that it's positive.
* Add missing instances to `QueryParamDecoder` and `QueryParamEncoder`.
* Add `response.cookies` method to get a list of cookies from `Set-Cookie`
  header.  `Set-Cookie` is no longer a `Header.Extractable`, as it does
  not adhere to the HTTP spec of being concatenable by commas without
  changing semantics.
* Make servlet `HttpSession` available as a request attribute in servlet
  backends
* Fix `Part.name` to return the name from the `Content-Disposition` header
  instead of the name _of_ the `Content-Disposition` header. Accordingly, it is
  no longer a `CaseInsensitiveString`
* `Request.toString` and `Response.toString` now redact sensitive headers. A
  method to redact arbitrary headers is added to `Headers`.
* `Retry-After` is now modeled as a `Either[HttpDate, Long]` to reflect either
  an http-date or delta-seconds value.
* Look for index.html in `StaticFile` when rendering a directory instead of
  returning `401 Unauthorized`.
* Limit dates to a minimum of January 1, 1900, per RFC.
* Add `serviceErrorHandler` to `ServerBuilder` to allow pluggable error handlers
  when a server backend receives a failed task or a thrown Exception when
  invoking a service. The default calls `toHttpResponse` on `MessageFailure` and
  closes the connection with a `500 InternalServerError` on other non-fatal
  errors.  Fatal errors are left to the server.
* `FollowRedirect` does not propagate sensitive headers when redirecting to a
  different authority.
* Add Content-Length header to empty response generators
* Upgraded dependencies:
    * async-http-client-2.0.34
    * http4s-websocket-0.2.0
    * jetty-9.4.6.v20170531
    * json4s-3.5.3
    * log4s-1.3.6
    * metrics-core-3.2.3
    * scala-2.12.3-bin-typelevel-4
    * scalaz-7.2.15
    * tomcat-8.5.20

# v0.15.16 (2017-07-20)
* Backport rendering of details in `ParseFailure.getMessage`

# ~~v0.15.15 (2017-07-20)~~
* Oops. Same as v0.15.14.

# v0.15.14 (2017-07-10)
* Close parens in `Request.toString`
* Use "message" instead of "request" in message body failure messages
* Add `problem+json` media type
* Tolerate `[` and `]` in queries parsing URIs. These characters are parsed, but
  percent-encoded.

# v0.17.0-M3 (2017-05-27)
* Fix file corruption issue when serving static files from the classpath

# v0.16.0-M3 (2017-05-25)
* Fix `WebjarService` so it matches assets.
* `ServerApp` overrides `process` to leave a single abstract method
* Add gzip trailer in `GZip` middleware
* Upgraded dependencies:
    * circe-0.8.0
    * jetty-9.4.5.v20170502
    * scalaz-7.2.13
    * tomcat-8.5.15
* `ProcessApp` uses a `Process[Task, Nothing]` rather than a
  `Process[Task, Unit]`
* `Credentials` is split into `Credentials.AuthParams` for key-value pairs and
  `Credentials.Token` for legacy token-based schemes.  `OAuthBearerToken` is
  subsumed by `Credentials.Token`.  `BasicCredentials` no longer extends
  `Credentials`, but is extractable from one.  This model permits the
  definition of other arbitrary credential schemes.
* Add `fromSeq` constructor to `UrlForm`
* Allow `WebjarService` to pass on methods other than `GET`.  It previously
  threw a `MatchError`.

# v0.15.13 (2017-05-25)
* Patch-level upgrades to dependencies:
    * async-http-client-2.0.32
    * blaze-0.12.6 (fixes infinite loop in some SSL handshakes)
    * jetty-9.3.19.v20170502
    * json4s-3.5.2
    * tomcat-8.0.44

# v0.15.12 (2017-05-11)
* Fix GZip middleware to render a correct stream

# v0.17.0-M2 (2017-04-30)
* `Timeout` middleware takes an implicit `Scheduler` and
  `ExecutionContext`
* Bring back `http4s-async-client`, based on `fs2-reactive-stream`
* Restore support for WebSockets

# v0.16.0-M2 (2017-04-30)
* Upgraded dependencies:
    * argonaut-6.2
    * jetty-9.4.4.v20170414
    * tomcat-8.5.14
* Fix `ProcessApp` to terminate on process errors
* Set `secure` request attribute correctly in blaze server
* Exit with code `-1` when `ProcessApp` fails
* Make `ResourceService` respect `If-Modified-Since`
* Rename `ProcessApp.main` to `ProcessApp.process` to avoid overload confusio
* Avoid intermediate String allocation in Circe's `jsonEncoder`
* Adaptive EntityDecoder[Json] for circe: works directly from a ByteBuffer for
  small bodies, and incrementally through jawn for larger.
* Capture more context in detail message of parse errors

# v0.15.11 (2017-04-29)
* Upgrade to blaze-0.12.5 to pick up fix for `StackOverflowError` in
  SSL handshake

# v0.15.10 (2017-04-28)
* Patch-level upgrades to dependencies
* argonaut-6.2
* scalaz-7.2.12
* Allow preambles and epilogues in multipart bodies
* Limit multipart headers to 40 kilobytes to avoid unbounded buffering
  of long lines in a header
* Remove `' '` and `'?'` from alphabet for generated multipart
  boundaries, as these are not token characters and are known to cause
  trouble for some multipart implementations
* Fix multipart parsing for unlucky input chunk sizes

# v0.15.9 (2017-04-19)
* Terminate `ServerApp` even if the server fails to start
* Make `ResourceService` respect `If-Modified-Since`
* Patch-level upgrades to dependencies:
* async-http-client-2.0.31
* jetty-9.3.18.v20170406
* json4s-3.5.1
* log4s-1.3.4
* metrics-core-3.1.4
* scalacheck-1.13.5
* scalaz-7.1.13 or scalaz-7.2.11
* tomcat-8.0.43

# v0.17.0-M1 (2017-04-08)
* First release on cats and fs2
    * All scalaz types and typeclasses replaced by cats equivalengts
	* `scalaz.concurrent.Task` replaced by `fs2.Task`
	* `scalaz.stream.Process` replaced by `fs2.Stream`
* Roughly at feature parity with v0.16.0-M1. Notable exceptions:
	* Multipart not yet supported
	* Web sockets not yet supported
	* Client retry middleware can't check idempotence of requests
	* Utilties in `org.http4s.util.io` not yet ported

# v0.16.0-M1 (2017-04-08)
* Fix type of `AuthedService.empty`
* Eliminate `Fallthrough` typeclass.  An `HttpService` now returns
  `MaybeResponse`, which can be a `Response` or `Pass`.  There is a
  `Semigroup[MaybeResponse]` instance that allows `HttpService`s to be
  chained as a semigroup.  `service orElse anotherService` is
  deprecated in favor of `service |+| anotherService`.
* Support configuring blaze and Jetty servers with a custom
  `SSLContext`.
* Upgraded dependencies for various modules:
    * async-http-client-2.0.31
    * circe-0.7.1
    * jetty-9.4.3.v20170317
    * json4s-3.5.1
    * logback-1.2.1
    * log4s-1.3.4
    * metrics-3.2.0
    * scalacheck-1.13.5
    * tomcat-8.0.43
* Deprecate `EntityEncoder[ByteBuffer]` and
  `EntityEncoder[CharBuffer]`.
* Add `EntityDecoder[Unit]`.
* Move `ResponseClass`es into `Status`.
* Use `SSLContext.getDefault` by default in blaze-client.  Use
  `BlazeServerConfig.insecure` to ignore certificate validity.  But
  please don't.
* Move `CaseInsensitiveString` syntax to `org.http4s.syntax`.
* Bundle an internal version of parboiled2.  This decouples core from
  shapeless, allowing applications to use their preferred version of
  shapeless.
* Rename `endpointAuthentication` to `checkEndpointAuthentication`.
* Add a `WebjarService` for serving files out of web jars.
* Implement `Retry-After` header.
* Stop building with `delambdafy` on Scala 2.11.
* Eliminate finalizer on `BlazeConnection`.
* Respond OK to CORS pre-flight requests even if the wrapped service
  does not return a successful response.  This is to allow `CORS`
  pre-flight checks of authenticated services.
* Deprecate `ServerApp` in favor of `org.http4s.util.ProcessApp`.  A
  `ProcessApp` is easier to compose all the resources a server needs via
  `Process.bracket`.
* Implement a `Referer` header.

# v0.15.8 (2017-04-06)
* Cache charset lookups to avoid synchronization.  Resolution of
  charsets is synchronized, with a cache size of two.  This avoids
  the synchronized call on the HTTP pool.
* Strip fragment from request target in blaze-client.  An HTTP request
  target should not include the fragment, and certain servers respond
  with a `400 Bad Request` in their presence.

# v0.15.7 (2017-03-09)
* Change default server and client executors to a minimum of four
  threads.
* Bring scofflaw async-http-client to justice for its brazen
  violations of Reactive Streams Rule 3.16, requesting of a null
  subscription.
* Destroy Tomcat instances after stopping, so they don't hold the port
* Deprecate `ArbitraryInstances.genCharsetRangeNoQuality`, which can
  cause deadlocks
* Patch-level upgrades to dependencies:
    * async-http-client-2.0.30
    * jetty-9.3.16.v20170120
    * logback-1.1.11
    * metrics-3.1.3
    * scala-xml-1.0.6
    * scalaz-7.2.9
    * tomcat-8.0.41
    * twirl-1.2.1

# v0.15.6 (2017-03-03)
* Log unhandled MessageFailures to `org.http4s.server.message-failures`

# v0.15.5 (2017-02-20)
* Allow services wrapped in CORS middleware to fall through
* Don't log message about invalid CORS headers when no `Origin` header present
* Soften log about invalid CORS headers from info to debug

# v0.15.4 (2017-02-12)
* Call `toHttpResponse` on tasks failed with `MessageFailure`s from
  `HttpService`, to get proper 4xx handling instead of an internal
  server error.

# v0.15.3 (2017-01-17)
* Dispose of redirect responses in `FollowRedirect`. Fixes client deadlock under heavy load
* Refrain from logging headers with potentially sensitive info in blaze-client
* Add `hashCode` and `equals` to `Headers`
* Make `challenge` in auth middlewares public to facilitate composing multiple auth mechanisms
* Fix blaze-client detection of stale connections

# v0.15.2 (2016-12-29)
* Add helpers to add cookies to requests

# v0.12.6 (2016-12-29)
* Backport rendering of details in `ParseFailure.getMessage`

# ~~v0.12.5 (2016-12-29)~~
* ~~Backport rendering of details in `ParseFailure.getMessage`~~ Oops.

# v0.15.1 (2016-12-20)
* Fix GZip middleware to fallthrough non-matching responses
* Fix UnsupportedOperationException in Arbitrary[Uri]
* Upgrade to Scala 2.12.1 and Scalaz 7.2.8

# v0.15.0 (2016-11-30)
* Add support for Scala 2.12
* Added `Client.fromHttpService` to assist with testing.
* Make all case classes final where possible, sealed where not.
* Codec for Server Sent Events (SSE)
* Added JSONP middleware
* Improve Expires header to more easily build the header and support parsing of the header
* Replce lazy `Raw.parsed` field with a simple null check
* Added support for Zipkin headers
* Eliminate response attribute for detecting fallthrough response.
  The fallthrough response must be `Response.fallthrough`.
* Encode URI path segments created with `/`
* Introduce `AuthedRequest` and `AuthedService` types.
* Replace `CharSequenceEncoder` with `CharBufferEncoder`, assuming
  that `CharBuffer` and `String` are the only `CharSequence`s one
  would want to encode.
* Remove `EnittyEncoder[Char]` and `EntityEncoder[Byte]`.  Send an
  array, buffer, or String if you want this.
* Add `DefaultHead` middleware for `HEAD` implementation.
* Decouple `http4s-server` from Dropwizard Metrics.  Metrics code is
  in the new `http4s-metrics` module.
* Allow custom scheduler for timeout middleware.
* Add parametric empty `EntityEncoder` and `EntityEncoder[Unit]`.
* Replace unlawful `Order[CharsetRange]` with `Equal[CharsetRange]`.
* Auth middlewares renamed `BasicAuth` and `DigestAuth`.
* `BasicAuth` passes client password to store instead of requesting
  password from store.
* Remove realm as an argument to the basic and digest auth stores.
* Basic and digest auth stores return a parameterized type instead of
  just a String username.
* Upgrade to argonaut-6.2-RC2, circe-0.6.1, json4s-3.5.0

# v0.14.11 (2016-10-25)
* Fix expansion of `uri` and `q` macros by qualifying with `_root_`

# v0.14.10 (2016-10-12)
* Include timeout type and duration in blaze client timeouts

# v0.14.9 (2016-10-09)
* Don't use `"null"` as query string in servlet backends for requests without a query string

# v0.14.8 (2016-10-04)
* Allow param names in UriTemplate to have encoded, reserved parameters
* Upgrade to blaze-0.12.1, to fix OutOfMemoryError with direct buffers
* Upgrade to Scalaz 7.1.10/7.2.6
* Upgrade to Jetty 9.3.12
* Upgrade to Tomcat 8.0.37

# v0.14.7 (2016-09-25)
* Retry middleware now only retries requests with idempotent methods
  and pure bodies and appropriate status codes
* Fix bug where redirects followed when an effectful chunk (i.e., `Await`) follows pure ones.
* Don't uppercase two hex digits after "%25" when percent encoding.
* Tolerate invalid percent-encodings when decoding.
* Omit scoverage dependencies from POM

# v0.14.6 (2016-09-11)
* Don't treat `Kill`ed responses (i.e., HEAD requests) as abnormal
  termination in metrics

# v0.14.5 (2016-09-02)
* Fix blaze-client handling of HEAD requests

# v0.14.4 (2016-08-29)
* Don't render trailing "/" for URIs with empty paths
* Avoid calling tail of empty list in `/:` extractor

# v0.14.3 (2016-08-24)
* Follow 301 and 302 responses to POST with a GET request.
* Follow all redirect responses to HEAD with a HEAD request.
* Fix bug where redirect response is disposed prematurely even if not followed.
* Fix bug where payload headers are sent from original request when
  following a redirect with a GET or HEAD.
* Return a failed task instead of throwing when a client callback
  throws an exception. Fixes a resource leak.
* Always render `Date` header in GMT.
* Fully support the three date formats specified by RFC 7231.
* Always specify peer information in blaze-client SSL engines
* Patch upgrades to latest async-http-client, jetty, scalaz, and scalaz-stream

# v0.14.2 (2016-08-10)
* Override `getMessage` in `UnexpectedStatus`

# v0.14.1 (2016-06-15)
* Added the possibility to specify custom responses to MessageFailures
* Address issue with Retry middleware leaking connections
* Fixed the status code for a semantically invalid request to `422 UnprocessableEntity`
* Rename `json` to `jsonDecoder` to reduce possibility of implicit shadowing
* Introduce the `ServerApp` trait
* Deprectate `onShutdown` and `awaitShutdown` in `Server`
* Support for multipart messages
* The Path extractor for Long now supports negative numbers
* Upgrade to scalaz-stream-0.8.2(a) for compatibility with scodec-bits-1.1
* Downgrade to argonaut-6.1 (latest stable release) now that it cross builds for scalaz-7.2
* Upgrade parboiled2 for compatibility with shapeless-2.3.x

# ~~v0.14.0 (2016-06-15)~~
* Recalled. Use v0.14.1 instead.

# v0.13.3 (2016-06-15)
* Address issue with Retry middleware leaking connections.
* Pass the reason string when setting the `Status` for a successful `ParseResult`.

# v0.13.2 (2016-04-13)
* Fixes the CanBuildFrom for RequestCookieJar to avoid duplicates.
* Update version of jawn-parser which contains a fix for Json decoding.

# v0.13.1 (2016-04-07)
* Remove implicit resolution of `DefaultExecutor` in blaze-client.

# v0.13.0 (2016-03-29)
* Add support for scalaz-7.2.x (use version 0.13.0a).
* Add a client backed based on async-http-client.
* Encode keys when rendering a query string.
* New entity decoder based on json4s' extract.
* Content-Length now accepts a Long.
* Upgrade to circe-0.3, json4s-3.3, and other patch releases.
* Fix deadlocks in blaze resulting from default executor on single-CPU machines.
* Refactor `DecodeFailure` into a new `RequestFailure` hierarchy.
* New methods for manipulating `UrlForm`.
* All parsed headers get a `parse` method to construct them from their value.
* Improve error message for unsupported media type decoding error.
* Introduce `BlazeClientConfig` class to simplify client construction.
* Unify client executor service semantics between blaze-client and async-http-client.
* Update default response message for UnsupportedMediaType failures.
* Add a `lenient` flag to blazee configuration to accept illegal characters in headers.
* Remove q-value from `MediaRange` and `MediaType`, replaced by `MediaRangeAndQValue`.
* Add `address` to `Server` trait.
* Lazily construct request body in Servlet NIO to support HTTP 100.
* Common operations pushed down to `MessageOps`.
* Fix loop in blaze-client when no connection can be established.
* Privatize most of the blaze internal types.
* Enable configuration of blaze server parser lengths.
* Add trailer support in blaze client.
* Provide an optional external executor to blaze clients.
* Fix Argonaut string interpolation

# v0.12.4 (2016-03-10)
* Fix bug on rejection of invalid URIs.
* Do not send `Transfer-Encoding` or `Content-Length` headers for 304 and others.
* Don't quote cookie values.

# v0.12.3 (2016-02-24)
* Upgrade to jawn-0.8.4 to fix decoding escaped characters in JSON.

# v0.12.2 (2016-02-22)
* ~~Upgrade to jawn-0.8.4 to fix decoding escaped characters in JSON.~~ Oops.

# v0.12.1 (2016-01-30)
* Encode keys as well as values when rendering a query.
* Don't encode '?' or '/' when encoding a query.

# v0.12.0 (2016-01-15)
* Refactor the client API for resource safety when not reading the entire body.
* Rewrite client connection pool to support maximum concurrent
  connections instead of maximum idle connections.
* Optimize body collection for better connection keep-alive rate.
* Move `Service` and `HttpService`, because a `Client` can be viewed as a `Service`.
* Remove custom `DateTime` in favor of `java.time.Instant`.
* Support status 451 Unavailable For Legal Reasons.
* Various blaze-client optimizations.
* Don't let Blaze `IdentityWriter` write more than Content-Length bytes.
* Remove `identity` `Transfer-Encoding`, which was removed in HTTP RFC errata.
* In blaze, `requireClose` is now the return value of `writeEnd`.
* Remove body from `Request.toString` and `Response.toString`.
* Move blaze parser into its own class.
* Trigger a disconnect if an ignored body is too long.
* Configurable thread factories for happier profiling.
* Fix possible deadlock in default client execution context.

# v0.11.3 (2015-12-28)
* Blaze upgrade to fix parsing HTTP responses without a reason phrase.
* Don't write more than Content-Length bytes in blaze.
* Fix infinite loop in non-blocking Servlet I/O.
* Never write a response body on HEAD requests to blaze.
* Add missing `'&'` between multivalued k/v pairs in `UrlFormCodec.encode`

# v0.11.2 (2015-12-04)
* Fix stack safety issue in async servlet I/O.
* Reduce noise from timeout exceptions in `ClientTimeoutStage`.
* Address file descriptor leaks in blaze-client.
* Fix `FollowRedirect` middleware for 303 responses.
* Support keep-alives for client requests with bodies.

# v0.11.1 (2015-11-29)
* Honor `connectorPoolSize` and `bufferSize` parameters in `BlazeBuilder`.
* Add convenient `ETag` header constructor.
* Wait for final chunk to be written before closing the async context in non-blocking servlet I/O.
* Upgrade to jawn-streamz-0.7.0 to use scalaz-stream-0.8 across the board.

# v0.11.0 (2015-11-20)
* Upgrade to scalaz-stream 0.8
* Add Circe JSON support module.
* Add ability to require content-type matching with EntityDecoders.
* Cleanup blaze-client internals.
* Handle empty static files.
* Add ability to disable endpoint authentication for the blaze client.
* Add charset encoding for Argonaut JSON EntityEncoder.

# v0.10.1 (2015-10-07)
* Processes render data in chunked encoding by default.
* Incorporate type name into error message of QueryParam.
* Comma separate Access-Control-Allow-Methods header values.
* Default FallThrough behavior inspects for the FallThrough.fallthroughKey.

# v0.10.0 (2015-09-03)
* Replace `PartialService` with the `Fallthrough` typeclass and `orElse` syntax.
* Rename `withHeaders` to `replaceAllHeaders`
* Set https endpoint identification algorithm when possible.
* Stack-safe `ProcessWriter` in blaze.
* Configureable number of connector threads and buffer size in blaze-server.

# v0.9.3 (2015-08-27)
* Trampoline recursive calls in blaze ProcessWriter.
* Handle server hangup and body termination correctly in blaze client.

# v0.9.2 (2015-08-26)
* Bump http4s-websockets to 1.0.3 to properly decode continuation opcode.
* Fix metrics incompatibility when using Jetty 9.3 backend.
* Preserve original headers when appending as opposed to quoting.

# v0.8.5 (2015-08-26)
* Preserve original headers when appending as opposed to quoting.
* Upgrade to jawn-0.8.3 to avoid transitive dependency on GPL2 jmh

# v0.9.1 (2015-08-19)
* Fix bug in servlet nio handler.

# v0.9.0 (2015-08-15)
* Require Java8.
* `StaticFile` uses the filename extension exclusively to determine media-type.
* Add `/` method to `Uri`.
* Add `UrlFormLifter` middleware to aggregate url-form parameters with the query parameters.
* Add local address information to the `Request` type.
* Add a Http method 'or' (`|`) extractor.
* Add `VirtualHost` middleware for serving multiple sites from one server.
* Add websocket configuration to the blaze server builder.
* Redefine default timeout status code to 500.
* Redefine the `Service` arrow result from `Task[Option[_]]` to `Task[_]`.
* Don't extend `AllInstances` with `Http4s` omnibus import object.
* Use UTF-8 as the default encoding for text bodies.
* Numerous bug fixes by numerous contributors!

# v0.8.4 (2015-07-13)
* Honor the buffer size parameter in gzip middleware.
* Handle service exceptions in servlet backends.
* Respect asyncTimeout in servlet backends.
* Fix prefix mounting bug in blaze-server.
* Do not apply CORS headers to unsuccessful OPTIONS requests.

# v0.8.3 (2015-07-02)
* Fix bug parsing IPv4 addresses found in URI construction.

# v0.8.2 (2015-06-22)
* Patch instrumented handler for Jetty to time async contexts correctly.
* Fix race condition with timeout registration and route execution in blaze client
* Replace `ConcurrentHashMap` with synchronized `HashMap` in `staticcontent` package.
* Fix static content from jars by avoiding `"//"` in path uris when serving static content.
* Quote MediaRange extensions.
* Upgrade to jawn-streamz-0.5.0 and blaze-0.8.2.
* Improve error handling in blaze-client.
* Respect the explicit default encoding passed to `decodeString`.

# v0.8.1 (2015-06-16)
* Authentication middleware integrated into the server package.
* Static content tools integrated into the server package.
* Rename HttpParser to HttpHeaderParser and allow registration and removal of header parsers.
* Make UrlForm EntityDecoder implicitly resolvable.
* Relax UrlForm parser strictness.
* Add 'follow redirect' support as a client middleware.
* Add server middleware for auto retrying uris of form '/foo/' as '/foo'.
* Numerous bug fixes.
* Numerous version bumps.

# ~~v0.8.0 (2015-06-16)~~
* Mistake.  Go straight to v0.8.1.

# v0.7.0 (2015-05-05)
* Add QueryParamMatcher to the dsl which returns a ValidationNel.
* Dsl can differentiate between '/foo/' and '/foo'.
* Added http2 support for blaze backend.
* Added a metrics middleware usable on all server backends.
* Websockets are now modeled by an scalaz.stream.Exchange.
* Add `User-Agent` and `Allow` header types and parsers.
* Allow providing a Host header to the blaze client.
* Upgrade to scalaz-stream-7.0a.
* Added a CORS middleware.
* Numerous bug fixes.
* Numerous version bumps.

# v0.6.5 (2015-03-29)
* Fix bug in Request URI on servlet backend with non-empty context or servlet paths.
* Allow provided Host header for Blaze requests.

# v0.6.4 (2015-03-15)
* Avoid loading javax.servlet.WriteListener when deploying to a servlet 3.0 container.

# ~~v0.6.3 (2015-03-15)~~
* Forgot to pull origin before releasing.  Use v0.6.4 instead.

# v0.6.2 (2015-02-27)
* Use the thread pool provided to the Jetty servlet builder.
* Avoid throwing exceptions when parsing headers.
* Make trailing slash insignificant in service prefixes on servlet containers.
* Fix mapping of servlet query and mount prefix.

# v0.6.1 (2015-02-04)
* Update to blaze-0.5.1
* Remove unneeded error message (90b2f76097215)
* GZip middleware will not throw an exception if the AcceptEncoding header is not gzip (ed1b2a0d68a8)

# v0.6.0 (2015-01-27)

## http4s-core
* Remove ResponseBuilder in favor of Response companion.
* Allow '';'' separators for query pairs.
* Make charset on Message an Option.
* Add a `flatMapR` method to EntityDecoder.
* Various enhancements to QueryParamEncoder and QueryParamDecoder.
* Make Query an IndexedSeq.
* Add parsers for Location and Proxy-Authenticate headers.
* Move EntityDecoder.apply to `Request.decode` and `Request.decodeWith`
* Move headers into `org.http4s.headers` package.
* Make UriTranslation respect scriptName/pathInfo split.
* New method to resolve relative Uris.
* Encode query and fragment of Uri.
* Codec and wrapper type for URL-form-encoded bodies.

## http4s-server
* Add SSL support to all server builders.

## http4s-blaze-server
* Add Date header to blaze-server responses.
* Close connection when error happens during body write in blaze-server.

## http4s-servlet
* Use asynchronous servlet I/O on Servlet 3.1 containers.
* ServletContext syntax for easy mounting in a WAR deployment.
* Support Dropwizard Metrics collection for servlet containers.

## http4s-jawn
* Empty strings are a JSON decoding error.

## http4s-argonaut
* Add codec instances for Argonaut's CodecJson.

## http4s-json4s
* Add codec instances for Json4s' Reader/Writer.

## http4s-twirl
* New module to support Twirl templates

## http4s-scala-xml
* Split scala-xml support into http4s-scala-xml module.
* Change inferred type of `scala.xml.Elem` to `application/xml`.

## http4s-client
* Support for signing oauth-1 requests in client.

## http4s-blaze-client
* Fix blaze-client when receiving HTTP1 response without Content-Length header.
* Change default blaze-client executor to variable size.
* Fix problem with blaze-client timeouts.

# v0.5.4 (2015-01-08)
* Upgrade to blaze 0.4.1 to fix header parsing issue in blaze http/1.x client and server.

# v0.5.3 (2015-01-05)
* Upgrade to argonaut-6.1-M5 to match jawn. [#157](https://github.com/http4s/http4s/issues/157)

# v0.5.2 (2015-01-02)
* Upgrade to jawn-0.7.2.  Old version of jawn was incompatible with argonaut. [#157]](https://github.com/http4s/http4s/issues/157)

# v0.5.1 (2014-12-23)
* Include context path in calculation of scriptName/pathInfo. [#140](https://github.com/http4s/http4s/issues/140)
* Fix bug in UriTemplate for query params with multiple keys.
* Fix StackOverflowError in query parser. [#147](https://github.com/http4s/http4s/issues/147)
* Allow ';' separators for query pairs.

# v0.5.0 (2014-12-11)
* Client syntax has evloved and now will include Accept headers when used with EntityDecoder
* Parse JSON with jawn-streamz.
* EntityDecoder now returns an EitherT to make decoding failure explicit.
* Renamed Writable to EntityEncoder
* New query param typeclasses for encoding and decoding query strings.
* Status equality now discards the reason phrase.
* Match AttributeKeys as singletons.
* Added async timeout listener to servlet backends.
* Start blaze server asynchronously.
* Support specifying timeout and executor in blaze-client.
* Use NIO for encoding files.

# v0.4.2 (2014-12-01)
* Fix whitespace parsing in Authorization header [#87](https://github.com/http4s/http4s/issues/87)

# v0.4.1 (2014-11-20)
* `Uri.query` and `Uri.fragment` are no longer decoded. [#75](https://github.com/http4s/http4s/issues/75)

# v0.4.0 (2014-11-18)

* Change HttpService form a `PartialFunction[Request,Task[Response]]`
  to `Service[Request, Response]`, a type that encapsulates a `Request => Task[Option[Response]]`
* Upgrade to scalaz-stream-0.6a
* Upgrade to blaze-0.3.0
* Drop scala-logging for log4s
* Refactor ServerBuilders into an immutable builder pattern.
* Add a way to control the thread pool used for execution of a Service
* Modernize the Renderable/Renderer framework
* Change Renderable append operator from ~ to <<
* Split out the websocket codec and types into a seperate package
* Added ReplyException, an experimental way to allow an Exception to encode
  a default Response on for EntityDecoder etc.
* Many bug fixes and slight enhancements

# v0.3.0 (2014-08-29)

* New client API with Blaze implementation
* Upgrade to scalaz-7.1.0 and scalaz-stream-0.5a
* JSON Writable support through Argonaut and json4s.
* Add EntityDecoders for parsing bodies.
* Moved request and response generators to http4s-dsl to be more flexible to
  other frameworks'' syntax needs.
* Phased out exception-throwing methods for the construction of various
  model objects in favor of disjunctions and macro-enforced literals.
* Refactored imports to match the structure followed by [scalaz](https://github.com/scalaz/scalaz).

# v0.2.0 (2014-07-15)

* Scala 2.11 support
* Spun off http4s-server module. http4s-core is neutral between server and
the future client.
* New builder for running Blaze, Jetty, and Tomcat servers.
* Configurable timeouts in each server backend.
* Replace Chunk with scodec.bits.ByteVector.
* Many enhancements and bugfixes to URI type.
* Drop joda-time dependency for slimmer date-time class.
* Capitalized method names in http4s-dsl.

# v0.1.0 (2014-04-15)

* Initial public release.<|MERGE_RESOLUTION|>--- conflicted
+++ resolved
@@ -8,7 +8,6 @@
 ordered chronologically, so each release contains all changes described below
 it.
 
-<<<<<<< HEAD
 # v1.0.0-M1 (unreleased)
 
 This is the first milestone release in the 1.x series.
@@ -36,10 +35,7 @@
 
 * async-http-client-2.11.0
 
-# v0.21.4 (unreleased)
-=======
 # v0.21.4 (2020-04-28)
->>>>>>> c1533e3e
 
 This release is fully backward compatible with 0.21.3.
 
