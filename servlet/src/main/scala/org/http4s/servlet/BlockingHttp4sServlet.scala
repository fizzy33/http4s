/*
 * Copyright 2013 http4s.org
 *
 * Licensed under the Apache License, Version 2.0 (the "License");
 * you may not use this file except in compliance with the License.
 * You may obtain a copy of the License at
 *
 *     http://www.apache.org/licenses/LICENSE-2.0
 *
 * Unless required by applicable law or agreed to in writing, software
 * distributed under the License is distributed on an "AS IS" BASIS,
 * WITHOUT WARRANTIES OR CONDITIONS OF ANY KIND, either express or implied.
 * See the License for the specific language governing permissions and
 * limitations under the License.
 */

package org.http4s
package servlet

import cats.effect.kernel.Async
import cats.syntax.all._
import javax.servlet.http.{HttpServletRequest, HttpServletResponse}
import org.http4s.server._
import cats.effect.std.Dispatcher

class BlockingHttp4sServlet[F[_]](
    service: HttpApp[F],
<<<<<<< HEAD
    var servletIo: ServletIo[F],
=======
    servletIo: ServletIo[F],
>>>>>>> fc16bc6c
    serviceErrorHandler: ServiceErrorHandler[F],
    dispatcher: Dispatcher[F])(implicit F: Async[F])
    extends Http4sServlet[F](service, servletIo, dispatcher) {
  override def service(
      servletRequest: HttpServletRequest,
      servletResponse: HttpServletResponse): Unit = {
    val result = F
      .defer {
        val bodyWriter = servletIo.initWriter(servletResponse)

        val render = toRequest(servletRequest).fold(
          onParseFailure(_, servletResponse, bodyWriter),
          handleRequest(_, servletResponse, bodyWriter)
        )

        render
      }
      .handleErrorWith(errorHandler(servletResponse))
    dispatcher.unsafeRunSync(result)
  }

  private def handleRequest(
      request: Request[F],
      servletResponse: HttpServletResponse,
      bodyWriter: BodyWriter[F]): F[Unit] =
    // Note: We're catching silly user errors in the lift => flatten.
    F.defer(serviceFn(request))
      .recoverWith(serviceErrorHandler(request))
      .flatMap(renderResponse(_, servletResponse, bodyWriter))

  private def errorHandler(servletResponse: HttpServletResponse)(t: Throwable): F[Unit] =
    F.defer {
      if (servletResponse.isCommitted) {
        logger.error(t)("Error processing request after response was committed")
        F.unit
      } else {
        logger.error(t)("Error processing request")
        val response = Response[F](Status.InternalServerError)
        // We don't know what I/O mode we're in here, and we're not rendering a body
        // anyway, so we use a NullBodyWriter.
        renderResponse(response, servletResponse, NullBodyWriter)
      }
    }
}

object BlockingHttp4sServlet {
  def apply[F[_]: Async](
      service: HttpApp[F],
      servletIo: ServletIo[F],
      dispatcher: Dispatcher[F]): BlockingHttp4sServlet[F] =
    new BlockingHttp4sServlet[F](
      service,
      servletIo,
      DefaultServiceErrorHandler,
      dispatcher
    )
}<|MERGE_RESOLUTION|>--- conflicted
+++ resolved
@@ -25,11 +25,7 @@
 
 class BlockingHttp4sServlet[F[_]](
     service: HttpApp[F],
-<<<<<<< HEAD
-    var servletIo: ServletIo[F],
-=======
     servletIo: ServletIo[F],
->>>>>>> fc16bc6c
     serviceErrorHandler: ServiceErrorHandler[F],
     dispatcher: Dispatcher[F])(implicit F: Async[F])
     extends Http4sServlet[F](service, servletIo, dispatcher) {
