package org.http4s
package servlet

import cats.data.OptionT
import cats.effect._
import cats.implicits.{catsSyntaxEither => _, _}
import javax.servlet._
import javax.servlet.http.{HttpServletRequest, HttpServletResponse}
import org.http4s.internal.unsafeRunAsync
import org.http4s.server._
import scala.concurrent.ExecutionContext
import scala.concurrent.duration.Duration

class AsyncHttp4sServlet[F[_]](
    service: HttpRoutes[F],
    asyncTimeout: Duration = Duration.Inf,
    implicit private[this] val executionContext: ExecutionContext = ExecutionContext.global,
    private[this] var servletIo: ServletIo[F],
    serviceErrorHandler: ServiceErrorHandler[F])(implicit F: ConcurrentEffect[F])
    extends Http4sServlet[F](service, servletIo) {
  private val asyncTimeoutMillis = if (asyncTimeout.isFinite()) asyncTimeout.toMillis else -1 // -1 == Inf

  private[this] val optionTSync = Sync[OptionT[F, ?]]

  override def init(config: ServletConfig): Unit = {
    super.init(config)

    verifyServletIo(servletApiVersion)
    logServletIo()
  }

  // TODO This is a dodgy check.  It will have already triggered class loading of javax.servlet.WriteListener.
  // Remove when we can break binary compatibility.
  private def verifyServletIo(servletApiVersion: ServletApiVersion): Unit = servletIo match {
    case NonBlockingServletIo(chunkSize) if servletApiVersion < ServletApiVersion(3, 1) =>
      logger.warn(
        "Non-blocking servlet I/O requires Servlet API >= 3.1. Falling back to blocking I/O.")
      servletIo = BlockingServletIo[F](chunkSize)
    case _ => // cool
  }

  private def logServletIo(): Unit =
    logger.info(servletIo match {
      case BlockingServletIo(chunkSize) => s"Using blocking servlet I/O with chunk size $chunkSize"
      case NonBlockingServletIo(chunkSize) =>
        s"Using non-blocking servlet I/O with chunk size $chunkSize"
    })

  override def service(
      servletRequest: HttpServletRequest,
      servletResponse: HttpServletResponse): Unit =
    try {
      val ctx = servletRequest.startAsync()
      ctx.setTimeout(asyncTimeoutMillis)
      // Must be done on the container thread for Tomcat's sake when using async I/O.
      val bodyWriter = servletIo.initWriter(servletResponse)
      unsafeRunAsync(
        toRequest(servletRequest).fold(
          onParseFailure(_, servletResponse, bodyWriter),
          handleRequest(ctx, _, bodyWriter)
        )) {
        case Right(()) =>
          IO(ctx.complete())
        case Left(t) =>
          IO(errorHandler(servletRequest, servletResponse)(t))
      }
    } catch errorHandler(servletRequest, servletResponse)

  private def handleRequest(
      ctx: AsyncContext,
      request: Request[F],
      bodyWriter: BodyWriter[F]): F[Unit] = {
    val timeout = F.async[Unit] { cb =>
      ctx.addListener(new AsyncTimeoutHandler(cb))
    }
    val response = Async.shift(executionContext) *>
      optionTSync
        .suspend(serviceFn(request))
        .getOrElse(Response.notFound)
        .recoverWith(serviceErrorHandler(request))
    val servletResponse = ctx.getResponse.asInstanceOf[HttpServletResponse]
    F.race(timeout, response).flatMap {
      case Left(()) =>
        // TODO replace with F.never in cats-effect-1.0
        // The F.never is so we don't interrupt the rendering of the timeout response
        renderResponse(Response.timeout[F], servletResponse, bodyWriter, F.async(cb => ()))
      case Right(resp) =>
        renderResponse(resp, servletResponse, bodyWriter, timeout)
    }
  }

  private def errorHandler(
      servletRequest: ServletRequest,
      servletResponse: HttpServletResponse): PartialFunction[Throwable, Unit] = {
    case t: Throwable if servletResponse.isCommitted =>
      logger.error(t)("Error processing request after response was committed")

    case t: Throwable =>
      logger.error(t)("Error processing request")
      val response = Response[F](Status.InternalServerError)
      // We don't know what I/O mode we're in here, and we're not rendering a body
      // anyway, so we use a NullBodyWriter.
<<<<<<< HEAD
      async
        .unsafeRunAsync(renderResponse(response, servletResponse, NullBodyWriter, F.pure(()))) {
          _ =>
            IO {
              if (servletRequest.isAsyncStarted)
                servletRequest.getAsyncContext.complete()
            }
=======
      unsafeRunAsync(renderResponse(response, servletResponse, NullBodyWriter)) { _ =>
        IO {
          if (servletRequest.isAsyncStarted)
            servletRequest.getAsyncContext.complete()
>>>>>>> 77c094ab
        }
      }
  }

  private class AsyncTimeoutHandler(cb: Callback[Unit]) extends AbstractAsyncListener {
    override def onTimeout(event: AsyncEvent): Unit = {
<<<<<<< HEAD
      val req = event.getAsyncContext.getRequest.asInstanceOf[HttpServletRequest]
      logger.info(s"Request timed out: ${req.getMethod} ${req.getServletPath}${req.getPathInfo}")
      cb(Right(()))
=======
      val ctx = event.getAsyncContext
      val servletResponse = ctx.getResponse.asInstanceOf[HttpServletResponse]
      unsafeRunAsync {
        if (!servletResponse.isCommitted) {
          val response =
            F.pure(
              Response[F](Status.InternalServerError)
                .withEntity("Service timed out."))
          renderResponse(response, servletResponse, bodyWriter)
        } else {
          logger.warn(
            s"Async context timed out, but response was already committed: ${request.method} ${request.uri.path}")
          F.unit
        }
      } {
        case Right(()) => IO(ctx.complete())
        case Left(t) => IO(logger.error(t)("Error timing out async context")) *> IO(ctx.complete())
      }
>>>>>>> 77c094ab
    }
  }
}

object AsyncHttp4sServlet {
  def apply[F[_]: ConcurrentEffect](
      service: HttpRoutes[F],
      asyncTimeout: Duration = Duration.Inf,
      executionContext: ExecutionContext = ExecutionContext.global): AsyncHttp4sServlet[F] =
    new AsyncHttp4sServlet[F](
      service,
      asyncTimeout,
      executionContext,
      BlockingServletIo[F](DefaultChunkSize),
      DefaultServiceErrorHandler
    )
}<|MERGE_RESOLUTION|>--- conflicted
+++ resolved
@@ -6,7 +6,7 @@
 import cats.implicits.{catsSyntaxEither => _, _}
 import javax.servlet._
 import javax.servlet.http.{HttpServletRequest, HttpServletResponse}
-import org.http4s.internal.unsafeRunAsync
+import org.http4s.internal.{loggingAsyncCallback, unsafeRunAsync}
 import org.http4s.server._
 import scala.concurrent.ExecutionContext
 import scala.concurrent.duration.Duration
@@ -81,9 +81,7 @@
     val servletResponse = ctx.getResponse.asInstanceOf[HttpServletResponse]
     F.race(timeout, response).flatMap {
       case Left(()) =>
-        // TODO replace with F.never in cats-effect-1.0
-        // The F.never is so we don't interrupt the rendering of the timeout response
-        renderResponse(Response.timeout[F], servletResponse, bodyWriter, F.async(cb => ()))
+        renderResponse(Response.timeout[F], servletResponse, bodyWriter, F.never)
       case Right(resp) =>
         renderResponse(resp, servletResponse, bodyWriter, timeout)
     }
@@ -100,50 +98,19 @@
       val response = Response[F](Status.InternalServerError)
       // We don't know what I/O mode we're in here, and we're not rendering a body
       // anyway, so we use a NullBodyWriter.
-<<<<<<< HEAD
-      async
-        .unsafeRunAsync(renderResponse(response, servletResponse, NullBodyWriter, F.pure(()))) {
-          _ =>
-            IO {
-              if (servletRequest.isAsyncStarted)
-                servletRequest.getAsyncContext.complete()
-            }
-=======
-      unsafeRunAsync(renderResponse(response, servletResponse, NullBodyWriter)) { _ =>
-        IO {
+      val f = renderResponse(response, servletResponse, NullBodyWriter, F.unit) *>
+        F.delay(
           if (servletRequest.isAsyncStarted)
             servletRequest.getAsyncContext.complete()
->>>>>>> 77c094ab
-        }
-      }
+        )
+      unsafeRunAsync(f)(loggingAsyncCallback(logger))
   }
 
   private class AsyncTimeoutHandler(cb: Callback[Unit]) extends AbstractAsyncListener {
     override def onTimeout(event: AsyncEvent): Unit = {
-<<<<<<< HEAD
       val req = event.getAsyncContext.getRequest.asInstanceOf[HttpServletRequest]
       logger.info(s"Request timed out: ${req.getMethod} ${req.getServletPath}${req.getPathInfo}")
       cb(Right(()))
-=======
-      val ctx = event.getAsyncContext
-      val servletResponse = ctx.getResponse.asInstanceOf[HttpServletResponse]
-      unsafeRunAsync {
-        if (!servletResponse.isCommitted) {
-          val response =
-            F.pure(
-              Response[F](Status.InternalServerError)
-                .withEntity("Service timed out."))
-          renderResponse(response, servletResponse, bodyWriter)
-        } else {
-          logger.warn(
-            s"Async context timed out, but response was already committed: ${request.method} ${request.uri.path}")
-          F.unit
-        }
-      } {
-        case Right(()) => IO(ctx.complete())
-        case Left(t) => IO(logger.error(t)("Error timing out async context")) *> IO(ctx.complete())
-      }
->>>>>>> 77c094ab
     }
   }
 }
