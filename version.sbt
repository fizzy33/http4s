--- conflicted
+++ resolved
@@ -1,5 +1 @@
-<<<<<<< HEAD
-version in ThisBuild := "0.18.0-SNAPSHOT"
-=======
-version in ThisBuild := "0.17.3-SNAPSHOT"
->>>>>>> f93a6bbe
+version in ThisBuild := "0.18.0-SNAPSHOT"